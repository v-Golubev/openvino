// Copyright (C) 2018-2021 Intel Corporation
// SPDX-License-Identifier: Apache-2.0
//

#include "layer_transformation.hpp"

#include <string>
#include <sstream>

#include <gtest/gtest.h>

#include <transformations/utils/utils.hpp>
#include <transformations/init_node_info.hpp>
#include "low_precision/fuse_convert.hpp"

#include "common_test_utils/ngraph_test_utils.hpp"
#include "lpt_ngraph_functions/common/dequantization_operations.hpp"
#include "simple_low_precision_transformer.hpp"
#include "lpt_ngraph_functions/fuse_convert_function.hpp"

namespace {
using namespace testing;
using namespace ngraph;
using namespace ngraph::pass;
using namespace ngraph::builder::subgraph;

class FuseConvertTransformationTestValues {
public:
    class Actual {
    public:
        ngraph::element::Type inputPrecision;
        ngraph::builder::subgraph::DequantizationOperations dequantization;
    };

    class Expected {
    public:
        ngraph::element::Type inputPrecision;
        ngraph::builder::subgraph::DequantizationOperations dequantization;
    };

    bool constInput;
    ngraph::pass::low_precision::LayerTransformation::Params params;
    Actual actual;
    Expected expected;
};

typedef std::tuple<
    ngraph::PartialShape,
    FuseConvertTransformationTestValues> FuseConvertTransformationParams;

template <typename T>
inline std::ostream& operator<<(std::ostream& os, const std::vector<T>& values) {
    os << "{ ";
    for (size_t i = 0; i < values.size(); ++i) {
        os << values[i];
        if (i != (values.size() - 1ul)) {
            os << ", ";
        }
    }
    os << " }";
    return os;
}

class FuseConvertTransformation : public LayerTransformation, public testing::WithParamInterface<FuseConvertTransformationParams> {
public:
    void SetUp() override {
        const ngraph::PartialShape inputShape = std::get<0>(GetParam());
        const FuseConvertTransformationTestValues testValues = std::get<1>(GetParam());

        actualFunction = ngraph::builder::subgraph::FuseConvertFunction::get(
                inputShape,
                testValues.actual.inputPrecision,
                testValues.actual.dequantization,
                testValues.constInput);

        SimpleLowPrecisionTransformer transformer;
        transformer.add<ngraph::pass::low_precision::FuseConvertTransformation, ngraph::opset1::Convert>(testValues.params);
        transformer.transform(actualFunction);

        referenceFunction = ngraph::builder::subgraph::FuseConvertFunction::get(
                inputShape,
                testValues.expected.inputPrecision,
                testValues.expected.dequantization,
                testValues.constInput);
    }

    static std::string getTestCaseName(testing::TestParamInfo<FuseConvertTransformationParams> obj) {
        const ngraph::PartialShape inputShape = std::get<0>(obj.param);
        const FuseConvertTransformationTestValues testValues = std::get<1>(obj.param);

        std::ostringstream result;
        result <<
               inputShape << "_" <<
               testValues.actual.inputPrecision << "_" <<
               testValues.actual.dequantization << "_" <<
               testValues.constInput;
        return result.str();
    }
};

TEST_P(FuseConvertTransformation, CompareFunctions) {
    actualFunction->validate_nodes_and_infer_types();
    auto res = compare_functions(referenceFunction, actualFunction, true, true, true);
    ASSERT_TRUE(res.first) << res.second;
}

namespace testValues1 {
const std::vector<ngraph::PartialShape> inputShapes = {
    {1, 4, 16, 16},
    {Dimension::dynamic(), Dimension::dynamic(), Dimension::dynamic(), Dimension::dynamic()},
    PartialShape::dynamic()
};

const std::vector<FuseConvertTransformationTestValues> testValues = {
    // fuse to subtract
    {
        false,
        LayerTransformation::createParamsU8I8(),
        {
            ngraph::element::u8,
            {
                { ngraph::element::f32 },
                {1.f},
                {0.45f}
            }
        },
        {
            ngraph::element::u8,
            {
                {},
                DequantizationOperations::Subtract({1.f}, ngraph::element::f32).setConstantPrecision(ngraph::element::f32),
                {0.45f}
            }
        }
    },
    // fuse to multiply
    {
        false,
        LayerTransformation::createParamsU8I8(),
        {
            ngraph::element::u8,
            {
                { ngraph::element::f32 },
                {},
                {0.45f}
            }
        },
        {
            ngraph::element::u8,
            {
                {},
                {},
                DequantizationOperations::Multiply({0.45f}, ngraph::element::f32).setConstantPrecision(ngraph::element::f32)
            }
        }
    },
    // Convert with unexpected precision
    {
        false,
        LayerTransformation::createParamsU8I8(),
        {
            ngraph::element::f32,
            {{ ngraph::element::i32 }, {}, {3.f}}
        },
        {
            ngraph::element::f32,
            {{ ngraph::element::i32 }, {}, {3.f}}
        }
    },
};

INSTANTIATE_TEST_CASE_P(
    smoke_LPT,
    FuseConvertTransformation,
    ::testing::Combine(
        ::testing::ValuesIn(inputShapes),
        ::testing::ValuesIn(testValues)),
    FuseConvertTransformation::getTestCaseName);
} // namespace testValues1

namespace testValues2 {
const std::vector<ngraph::PartialShape> inputShapes = {
    {1, 4, 16, 16},
};

const std::vector<FuseConvertTransformationTestValues> testValuesWithConstant = {
    // fuse to const
    {
        true,
        LayerTransformation::createParamsU8I8(),
        {
            ngraph::element::u8,
            {
                { ngraph::element::f32 },
                {1.f},
                {0.45f}
            }
        },
        {
            ngraph::element::f32,
            {
                {},
                {1.f},
                {0.45f}
            }
        }
    },
};

<<<<<<< HEAD
INSTANTIATE_TEST_CASE_P(
=======
TEST_P(FuseConvertTransformation, CompareFunctions) {
    actualFunction->validate_nodes_and_infer_types();
    auto res = compare_functions(referenceFunction, actualFunction, true, true, true);
    ASSERT_TRUE(res.first) << res.second;
}

INSTANTIATE_TEST_SUITE_P(
>>>>>>> 861d89c9
    smoke_LPT,
    FuseConvertTransformation,
    ::testing::Combine(
        ::testing::ValuesIn(inputShapes),
        ::testing::ValuesIn(testValuesWithConstant)),
    FuseConvertTransformation::getTestCaseName);
} // namespace testValues2
} // namespace<|MERGE_RESOLUTION|>--- conflicted
+++ resolved
@@ -169,7 +169,7 @@
     },
 };
 
-INSTANTIATE_TEST_CASE_P(
+INSTANTIATE_TEST_SUITE_P(
     smoke_LPT,
     FuseConvertTransformation,
     ::testing::Combine(
@@ -207,17 +207,7 @@
     },
 };
 
-<<<<<<< HEAD
-INSTANTIATE_TEST_CASE_P(
-=======
-TEST_P(FuseConvertTransformation, CompareFunctions) {
-    actualFunction->validate_nodes_and_infer_types();
-    auto res = compare_functions(referenceFunction, actualFunction, true, true, true);
-    ASSERT_TRUE(res.first) << res.second;
-}
-
 INSTANTIATE_TEST_SUITE_P(
->>>>>>> 861d89c9
     smoke_LPT,
     FuseConvertTransformation,
     ::testing::Combine(
