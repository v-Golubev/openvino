// Copyright (C) 2018-2020 Intel Corporation
// SPDX-License-Identifier: Apache-2.0
//

#include <ie_metric_helpers.hpp>
#include <precision_utils.h>
#include <net_pass.h>
#include "mkldnn_exec_network.h"

#include "mkldnn_async_infer_request.h"
#include "mkldnn_infer_request.h"
#include "mkldnn_memory_state.h"
#include "mkldnn_itt.h"
#include "bf16transformer.h"
#include <ie_util_internal.hpp>
#include <graph_tools.hpp>
#include <threading/ie_executor_manager.hpp>
#include "low_precision_transformations/convolution.hpp"
#include "low_precision_transformations/eltwise.hpp"
#include "low_precision_transformations/fully_connected.hpp"
#include "low_precision_transformations/scaleshift_to_convolution.hpp"
#include "low_precision_transformations/transformer.hpp"
#include <threading/ie_cpu_streams_executor.hpp>
#include <ie_system_conf.h>
#include <threading/ie_thread_affinity.hpp>
#include <algorithm>
#include <unordered_set>
#include <utility>
#include <cstring>

using namespace MKLDNNPlugin;
using namespace InferenceEngine;
using namespace InferenceEngine::details;

InferenceEngine::InferRequestInternal::Ptr
MKLDNNExecNetwork::CreateInferRequestImpl(InferenceEngine::InputsDataMap networkInputs,
                                          InferenceEngine::OutputsDataMap networkOutputs) {
    return std::make_shared<MKLDNNInferRequest>(networkInputs, networkOutputs, std::static_pointer_cast<MKLDNNExecNetwork>(shared_from_this()));
}

MKLDNNExecNetwork::MKLDNNExecNetwork(const InferenceEngine::ICNNNetwork &network,
                                     const Config &cfg,
                                     const MKLDNNExtensionManager::Ptr& extMgr,
                                     NumaNodesWeights &numaNodesWeights) :
    InferenceEngine::ExecutableNetworkThreadSafeDefault{nullptr, nullptr},
    extensionManager(extMgr),
    _cfg{cfg},
    _name{network.getName()} {
    OV_ITT_SCOPED_TASK(itt::domains::MKLDNNPlugin, "MKLDNNExecNetwork::MKLDNNExecNetwork");

    // we are cloning network if we have statistics and we can transform network.
    _clonedNetwork = cloneNet(network);

<<<<<<< HEAD
    // CPU Plugin doesn't natively support some precision like int64/fp16/bool
    // so will convert all layer/tensors fp16->fp32 , bool->u8.
    // Default int64->int32 conversion is already applied in IE common module.
    NetPass::ConvertPrecision(*_clonedNetwork, Precision::I64, Precision::I32);
    NetPass::ConvertPrecision(*_clonedNetwork, Precision::U64, Precision::I32);
    NetPass::ConvertPrecision(*_clonedNetwork, Precision::U32, Precision::I32);
    NetPass::ConvertPrecision(*_clonedNetwork, Precision::FP16, Precision::FP32);
    NetPass::ConvertPrecision(*_clonedNetwork, Precision::BOOL, Precision::U8);
    NetPass::ConvertPrecision(*_clonedNetwork, Precision::U16, Precision::I32);

    if ((_cfg.lpTransformsMode == Config::LPTransformsMode::On) && (_cfg.lptVersion == Config::LptVersion::cnnNetwork)) {
=======
    if (_cfg.lpTransformsMode == Config::LPTransformsMode::On) {
>>>>>>> e22a0cf6
        auto params = LayerTransformation::Params(true,  // updatePrecisions
                                                    true,  // quantizeOutputs
                                                    true,  // weightsToConst
                                                    LayerTransformation::QuantizedTensorAlignment::UpdateLevel,  // quantizedTensorAlignmentOnActivations
                                                    LayerTransformation::QuantizedTensorAlignment::None,  // quantizedTensorAlignmentOnWeights
                                                    true,  // roundQuantizedValues
                                                    true,  // updateBiases
                                                    true);  // supportAsymmetricQuantization
        LowPrecisionTransformer transformer(LowPrecisionTransformer::getAllTransformations(params).
            add<ConvolutionTransformation>(LayerTransformation::Params(params).setPrecisionsOnActivations({ Precision::U8 }), "Convolution").
            addCleanup<ScaleShiftToConvolutionTransformation>(
                LayerTransformation::Params(params).setPrecisionsOnActivations({ Precision::U8 }),
                "ScaleShift"));
        transformer.transform(*_clonedNetwork);

        // Check if network is INT8 or Binary.
        // BF16 transformations were disabled since CPU plug-in doesn't support mixed precision execution:
        // BF16 + INT8 or BF16 + BIN.
        bool isFloatModel = true;
        CNNNetworkIterator i(&network);
        while (i != CNNNetworkIterator()) {
            if (CaselessEq<std::string>()((*i)->type, "FakeQuantize")) {
                isFloatModel = false;
                break;
            }
            i++;
        }

        if (with_cpu_x86_bfloat16() && isFloatModel) {
            BF16Transformer bf16Transformer;
            CNNNetwork cnnetwork(_clonedNetwork);
            // If enforceBF16 flag was set, BF16 transformation applies for all layers supported by CPU plugin.
            // Overwise, only layers marked as BF16 in 'cnnetwork' will be performed in bfloat16 mode.
            // CPU plugin throws an exception, if marked as BF16 layers have not supported by CPU plugin.
            if (cfg.enforceBF16 == true)
                bf16Transformer.convertToBFloat16(cnnetwork);
        } else {
            BF16Transformer bf16Transformer;
            CNNNetwork cnnetwork(_clonedNetwork);
            bf16Transformer.convertToFloat(cnnetwork);
        }
    }

    MKLDNNGraph::ApplyUnrollPasses(static_cast<ICNNNetwork&>(*_clonedNetwork));

    // _clonedNetwork->serialize("after_old_LPT.xml", "after_old_LPT.bin", 0);

    if (_cfg.enableDynamicBatch) {
        // check topology for applicability
        if (!CanProcessDynBatch(*_clonedNetwork)) {
            THROW_IE_EXCEPTION << "MKLDNNGraph::CreateGraph: such topology cannot be compiled for dynamic batch!";
        }
    }

    if (cfg.exclusiveAsyncRequests) {
        // special case when all InferRequests are muxed into a single queue
        _taskExecutor = ExecutorManager::getInstance()->getExecutor("CPU");
    } else {
        const int env_threads = parallel_get_env_threads();
        const auto& numa_nodes = getAvailableNUMANodes();
        const auto numa_nodes_num = numa_nodes.size();
        auto streamExecutorConfig = cfg.streamExecutorConfig;
        // use logical cores only for single-socket targets in throughput mode
        const int hw_cores = streamExecutorConfig._streams > 1 && numa_nodes_num == 1 ? parallel_get_max_threads() : getNumberOfCPUCores();
        const int threads = streamExecutorConfig._threads ? streamExecutorConfig._threads : (env_threads ? env_threads : hw_cores);
        streamExecutorConfig._threadsPerStream = streamExecutorConfig._streams
                                                ? std::max(1, threads/streamExecutorConfig._streams)
                                                : threads;
        streamExecutorConfig._name = "CPUStreamsExecutor";
        _taskExecutor = ExecutorManager::getInstance()->getIdleCPUStreamsExecutor(streamExecutorConfig);
    }
    if (0 != cfg.streamExecutorConfig._streams) {
        _callbackExecutor = ExecutorManager::getInstance()->getIdleCPUStreamsExecutor(
            IStreamsExecutor::Config{"CPUCallbackExecutor", 1, 0, IStreamsExecutor::ThreadBindingType::NONE});
    } else {
        _callbackExecutor = _taskExecutor;
    }

    _graphs = decltype(_graphs){[&] {
        // TODO: Remove `cloneNet` to `localNetwork` when `MKLDNNGraph::CreateGraph`
        //       is fixed and does not change content of network passed (CVS-26420)
        auto localNetwork = cloneNet(static_cast<ICNNNetwork&>(*_clonedNetwork));
        auto graph = std::make_shared<MKLDNNGraph>();
        {
            std::unique_lock<std::mutex> lock{_cfgMutex};
            graph->setConfig(_cfg);
        }
        int numaNode = 0;
        auto* streamExecutor = dynamic_cast<InferenceEngine::IStreamsExecutor*>(_taskExecutor.get());
        if (nullptr != streamExecutor) {
            numaNode = streamExecutor->GetNumaNodeId();
        }
        graph->CreateGraph(static_cast<ICNNNetwork&>(*localNetwork), extensionManager, numaNodesWeights[numaNode]);
        return graph;
    }};

    _taskExecutor->runAndWait({std::thread::hardware_concurrency(), [this] {_graphs.local();}});

    // Save all MemoryLayer data tensors. Will use insight about mechanics
    // of MemoryLayer implementation. It uses output edge of MemoryLayer
    // producer as storage for tensor to keep it between infer calls.
    if (_graphs.size() == 1) {
        for (auto &node : _graphs.begin()->get()->GetNodes()) {
            if (node->getType() == MemoryInput) {
                auto state_store = node->getChildEdgeAt(0)->getMemoryPtr();
                auto state_name = node->getName();

                // Remove suffix with pair ID. Internal information.
                auto suffix_idx = state_name.find("/id=");
                if (suffix_idx != std::string::npos)
                    state_name = state_name.substr(0, suffix_idx);

                memoryStates.emplace_back(new MKLDNNMemoryState(state_name, state_store));
            }
        }
    }
}

void MKLDNNExecNetwork::setProperty(const std::map<std::string, std::string> &properties) {
    {
        std::lock_guard<std::mutex> lock{_cfgMutex};
        _cfg.readProperties(properties);
    }
    for (auto g : _graphs) {
        g->setProperty(properties);
    }
}

void MKLDNNExecNetwork::CreateInferRequest(InferenceEngine::IInferRequest::Ptr &asyncRequest) {
    auto syncRequestImpl = CreateInferRequestImpl(_networkInputs, _networkOutputs);
    syncRequestImpl->setPointerToExecutableNetworkInternal(shared_from_this());
    auto asyncRequestImpl = std::make_shared<MKLDNNAsyncInferRequest>(syncRequestImpl, _taskExecutor, _callbackExecutor);
    asyncRequest.reset(new InferRequestBase<MKLDNNAsyncInferRequest>(asyncRequestImpl),
                       [](IInferRequest *p) { p->Release(); });

    asyncRequestImpl->SetPointerToPublicInterface(asyncRequest);
}

void MKLDNNExecNetwork::GetExecGraphInfo(InferenceEngine::ICNNNetwork::Ptr &graphPtr) {
    if (_graphs.size() == 0)
        THROW_IE_EXCEPTION << "No graph was found";

    graphPtr = _graphs.begin()->get()->dump();
}

void MKLDNNExecNetwork::GetConfig(const std::string &name, Parameter &result, ResponseDesc *resp) const {
    if (_graphs.size() == 0)
        THROW_IE_EXCEPTION << "No graph was found";
    Config engConfig = _graphs.begin()->get()->getProperty();
    auto option = engConfig._config.find(name);
    if (option != engConfig._config.end()) {
        result = option->second;
    } else {
        THROW_IE_EXCEPTION << "Unsupported ExecutableNetwork config key: " << name;
    }
}

void MKLDNNExecNetwork::GetMetric(const std::string &name, Parameter &result, ResponseDesc *resp) const {
    if (_graphs.size() == 0)
        THROW_IE_EXCEPTION << "No graph was found";

    if (name == METRIC_KEY(NETWORK_NAME)) {
        if (_graphs.begin()->get()->dump() == nullptr)
            THROW_IE_EXCEPTION << "Invalid graph dump";
        result = IE_SET_METRIC(NETWORK_NAME, _graphs.begin()->get()->dump()->getName());
    } else if (name == METRIC_KEY(SUPPORTED_METRICS)) {
        std::vector<std::string> metrics;
        metrics.push_back(METRIC_KEY(NETWORK_NAME));
        metrics.push_back(METRIC_KEY(SUPPORTED_METRICS));
        metrics.push_back(METRIC_KEY(SUPPORTED_CONFIG_KEYS));
        metrics.push_back(METRIC_KEY(OPTIMAL_NUMBER_OF_INFER_REQUESTS));
        result = IE_SET_METRIC(SUPPORTED_METRICS, metrics);
    } else if (name == METRIC_KEY(SUPPORTED_CONFIG_KEYS)) {
        std::vector<std::string> configKeys;
        for (auto && key : _graphs.begin()->get()->getProperty()._config) {
            configKeys.push_back(key.first);
        }
        result = IE_SET_METRIC(SUPPORTED_CONFIG_KEYS, configKeys);
    } else if (name == METRIC_KEY(OPTIMAL_NUMBER_OF_INFER_REQUESTS)) {
        Config engConfig = _graphs.begin()->get()->getProperty();
        auto option = engConfig._config.find(CONFIG_KEY(CPU_THROUGHPUT_STREAMS));
        IE_ASSERT(option != engConfig._config.end());
        auto streams = std::stoi(option->second);
        result = IE_SET_METRIC(OPTIMAL_NUMBER_OF_INFER_REQUESTS, static_cast<unsigned int>(
            streams ? streams : 1));
    } else {
        THROW_IE_EXCEPTION << "Unsupported ExecutableNetwork metric: " << name;
    }
}

bool MKLDNNExecNetwork::CanProcessDynBatch(const InferenceEngine::ICNNNetwork &network) const {
    InputsDataMap inputs;
    network.getInputsInfo(inputs);

    CNNLayerSet inputLayers;
    std::unordered_set<CNNLayer *> allLayers;

    if (inputs.empty())
        return false;

    auto & secondLayers = getInputTo(inputs.begin()->second->getInputData());
    if (secondLayers.empty())
        return false;

    bool check_result = true;
    details::UnorderedDFS(allLayers, secondLayers.begin()->second, [&](CNNLayerPtr layer) {
        auto type = TypeFromName(layer->type);
        // This is WA for Tile layer
        auto tileLayer = dynamic_cast<TileLayer *>(layer.get());
        if (tileLayer && tileLayer->axis)
            return;

        auto reshapeLayer = dynamic_cast<ReshapeLayer *>(layer.get());
        if (reshapeLayer &&
            type == Reshape &&
            (reshapeLayer->outData[0]->getTensorDesc().getDims()[0] ==
             reshapeLayer->insData[0].lock()->getTensorDesc().getDims()[0])) {
            return;
        }

        if (type != Input &&
            type != Output &&
            type != Convolution &&
            type != Deconvolution &&
            type != Activation &&
            type != Depthwise &&
            type != Lrn &&
            type != Pooling &&
            type != FullyConnected &&
            type != Gemm &&
            type != SoftMax &&
            type != Split &&
            type != Concatenation &&
            type != Power &&
            type != Eltwise &&
            type != Crop &&
            type != BatchNormalization &&
            type != Copy &&
            type != MVN) {
            check_result = false;
        }
    }, false);

    return check_result;
}

std::vector<IMemoryStateInternal::Ptr> MKLDNNExecNetwork::QueryState() {
    return memoryStates;
}<|MERGE_RESOLUTION|>--- conflicted
+++ resolved
@@ -51,21 +51,7 @@
     // we are cloning network if we have statistics and we can transform network.
     _clonedNetwork = cloneNet(network);
 
-<<<<<<< HEAD
-    // CPU Plugin doesn't natively support some precision like int64/fp16/bool
-    // so will convert all layer/tensors fp16->fp32 , bool->u8.
-    // Default int64->int32 conversion is already applied in IE common module.
-    NetPass::ConvertPrecision(*_clonedNetwork, Precision::I64, Precision::I32);
-    NetPass::ConvertPrecision(*_clonedNetwork, Precision::U64, Precision::I32);
-    NetPass::ConvertPrecision(*_clonedNetwork, Precision::U32, Precision::I32);
-    NetPass::ConvertPrecision(*_clonedNetwork, Precision::FP16, Precision::FP32);
-    NetPass::ConvertPrecision(*_clonedNetwork, Precision::BOOL, Precision::U8);
-    NetPass::ConvertPrecision(*_clonedNetwork, Precision::U16, Precision::I32);
-
-    if ((_cfg.lpTransformsMode == Config::LPTransformsMode::On) && (_cfg.lptVersion == Config::LptVersion::cnnNetwork)) {
-=======
-    if (_cfg.lpTransformsMode == Config::LPTransformsMode::On) {
->>>>>>> e22a0cf6
+    if ((cfg.lptVersion == Config::LptVersion::cnnNetwork) && (_cfg.lpTransformsMode == Config::LPTransformsMode::On)) {
         auto params = LayerTransformation::Params(true,  // updatePrecisions
                                                     true,  // quantizeOutputs
                                                     true,  // weightsToConst
@@ -110,8 +96,6 @@
     }
 
     MKLDNNGraph::ApplyUnrollPasses(static_cast<ICNNNetwork&>(*_clonedNetwork));
-
-    // _clonedNetwork->serialize("after_old_LPT.xml", "after_old_LPT.bin", 0);
 
     if (_cfg.enableDynamicBatch) {
         // check topology for applicability
