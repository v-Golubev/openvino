// Copyright (C) 2018-2020 Intel Corporation
// SPDX-License-Identifier: Apache-2.0
//

#include <ie_metric_helpers.hpp>
#include <precision_utils.h>
#include <net_pass.h>
#include "mkldnn_exec_network.h"

#include "mkldnn_async_infer_request.h"
#include "mkldnn_infer_request.h"
#include "mkldnn_memory_state.h"
#include "bf16transformer.h"
#include <ie_util_internal.hpp>
#include <graph_tools.hpp>
#include <threading/ie_executor_manager.hpp>
#include "low_precision_transformations/convolution.hpp"
#include "low_precision_transformations/eltwise.hpp"
#include "low_precision_transformations/fully_connected.hpp"
#include "low_precision_transformations/scaleshift_to_convolution.hpp"
#include "low_precision_transformations/transformer.hpp"
#include <threading/ie_cpu_streams_executor.hpp>
#include <ie_system_conf.h>
#include <threading/ie_thread_affinity.hpp>
#include <algorithm>
#include <unordered_set>
#include <utility>
#include <cstring>

using namespace MKLDNNPlugin;
using namespace InferenceEngine;
using namespace InferenceEngine::details;

InferenceEngine::InferRequestInternal::Ptr
MKLDNNExecNetwork::CreateInferRequestImpl(InferenceEngine::InputsDataMap networkInputs,
                                          InferenceEngine::OutputsDataMap networkOutputs) {
    return std::make_shared<MKLDNNInferRequest>(networkInputs, networkOutputs, std::static_pointer_cast<MKLDNNExecNetwork>(shared_from_this()));
}

MKLDNNExecNetwork::MKLDNNExecNetwork(const InferenceEngine::ICNNNetwork &network,
                                     const Config &cfg,
                                     const MKLDNNExtensionManager::Ptr& extMgr,
                                     NumaNodesWeights &numaNodesWeights) :
    InferenceEngine::ExecutableNetworkThreadSafeDefault{nullptr, nullptr},
    extensionManager(extMgr),
    _cfg{cfg},
    _name{network.getName()} {
    // we are cloning network if we have statistics and we can transform network.
    _clonedNetwork = cloneNet(network);

    IE_SUPPRESS_DEPRECATED_START
    if (Precision::FP16 == network.getPrecision()) {
        _clonedNetwork->setPrecision(Precision::FP32);
    }
    IE_SUPPRESS_DEPRECATED_END

    // CPU Plugin doesn't natively support some precision like int64/fp16/bool
    // so will convert all layer/tensors fp16->fp32 , bool->u8.
    // Default int64->int32 conversion is already applied in IE common module.
    NetPass::ConvertPrecision(*_clonedNetwork, Precision::I64, Precision::I32);
    NetPass::ConvertPrecision(*_clonedNetwork, Precision::U64, Precision::I32);
    NetPass::ConvertPrecision(*_clonedNetwork, Precision::FP16, Precision::FP32);
    NetPass::ConvertPrecision(*_clonedNetwork, Precision::BOOL, Precision::U8);
    NetPass::ConvertPrecision(*_clonedNetwork, Precision::U16, Precision::I32);

<<<<<<< HEAD
    if (s == StatusCode::OK && pstats && !pstats->isEmpty()) {
        CNNNetworkInt8Normalizer cnnorm;
        cnnorm.NormalizeNetwork(*_clonedNetwork, *pstats);
    } else {
        if (_cfg.lptVersion == Config::LptVersion::cnnNetwork && _cfg.lpTransformsMode == Config::LPTransformsMode::On) {
            auto params = LayerTransformation::Params(true,  // updatePrecisions
                                                      true,  // quantizeOutputs
                                                      true,  // weightsToConst
                                                      LayerTransformation::QuantizedTensorAlignment::UpdateLevel,  // quantizedTensorAlignmentOnActivations
                                                      LayerTransformation::QuantizedTensorAlignment::None,  // quantizedTensorAlignmentOnWeights
                                                      true,  // roundQuantizedValues
                                                      true,  // updateBiases
                                                      true);  // supportAsymmetricQuantization
            LowPrecisionTransformer transformer(LowPrecisionTransformer::getAllTransformations(params).
                add<ConvolutionTransformation>(LayerTransformation::Params(params).setPrecisionsOnActivations({ Precision::U8 }), "Convolution").
                addCleanup<ScaleShiftToConvolutionTransformation>(
                    LayerTransformation::Params(params).setPrecisionsOnActivations({ Precision::U8 }),
                    "ScaleShift"));
            transformer.transform(*_clonedNetwork);

            // Check if network is INT8 or Binary.
            // BF16 transformations were disabled since CPU plug-in doesn't support mixed precision execution:
            // BF16 + INT8 or BF16 + BIN.
            bool isFloatModel = true;
            CNNNetworkIterator i(&network);
            while (i != CNNNetworkIterator()) {
                if (CaselessEq<std::string>()((*i)->type, "FakeQuantize")) {
                    isFloatModel = false;
                    break;
                }
                i++;
=======
    if (_cfg.lpTransformsMode == Config::LPTransformsMode::On) {
        auto params = LayerTransformation::Params(true,  // updatePrecisions
                                                    true,  // quantizeOutputs
                                                    true,  // weightsToConst
                                                    LayerTransformation::QuantizedTensorAlignment::UpdateLevel,  // quantizedTensorAlignmentOnActivations
                                                    LayerTransformation::QuantizedTensorAlignment::None,  // quantizedTensorAlignmentOnWeights
                                                    true,  // roundQuantizedValues
                                                    true,  // updateBiases
                                                    true);  // supportAsymmetricQuantization
        LowPrecisionTransformer transformer(LowPrecisionTransformer::getAllTransformations(params).
            add<ConvolutionTransformation>(LayerTransformation::Params(params).setPrecisionsOnActivations({ Precision::U8 }), "Convolution").
            addCleanup<ScaleShiftToConvolutionTransformation>(
                LayerTransformation::Params(params).setPrecisionsOnActivations({ Precision::U8 }),
                "ScaleShift"));
        transformer.transform(*_clonedNetwork);

        // Check if network is INT8 or Binary.
        // BF16 transformations were disabled since CPU plug-in doesn't support mixed precision execution:
        // BF16 + INT8 or BF16 + BIN.
        bool isFloatModel = true;
        CNNNetworkIterator i(&network);
        while (i != CNNNetworkIterator()) {
            if (CaselessEq<std::string>()((*i)->type, "FakeQuantize")) {
                isFloatModel = false;
                break;
>>>>>>> fbec64d2
            }
            i++;
        }

        if (with_cpu_x86_bfloat16() && isFloatModel) {
            BF16Transformer bf16Transformer;
            CNNNetwork cnnetwork(_clonedNetwork);
            // If enforceBF16 flag was set, BF16 transformation applies for all layers supported by CPU plugin.
            // Overwise, only layers marked as BF16 in 'cnnetwork' will be performed in bfloat16 mode.
            // CPU plugin throws an exception, if marked as BF16 layers have not supported by CPU plugin.
            if (cfg.enforceBF16 == true)
                bf16Transformer.convertToBFloat16(cnnetwork);
        } else {
            BF16Transformer bf16Transformer;
            CNNNetwork cnnetwork(_clonedNetwork);
            bf16Transformer.convertToFloat(cnnetwork);
        }
    }

    MKLDNNGraph::ApplyUnrollPasses(static_cast<ICNNNetwork&>(*_clonedNetwork));

    // _clonedNetwork->serialize("after_old_LPT.xml", "after_old_LPT.bin", 0);

    if (_cfg.batchLimit > 1) {
        // check topology for applicability
        if (!CanProcessDynBatch(*_clonedNetwork)) {
            THROW_IE_EXCEPTION << "MKLDNNGraph::CreateGraph: such topology cannot be compiled for dynamic batch!";
        }
    }

    if (cfg.exclusiveAsyncRequests) {
        // special case when all InferRequests are muxed into a single queue
        _taskExecutor = ExecutorManager::getInstance()->getExecutor("CPU");
    } else {
        const int env_threads = parallel_get_env_threads();
        const auto& numa_nodes = getAvailableNUMANodes();
        const auto numa_nodes_num = numa_nodes.size();
        auto streamExecutorConfig = cfg.streamExecutorConfig;
        // use logical cores only for single-socket targets in throughput mode
        const int hw_cores = streamExecutorConfig._streams > 1 && numa_nodes_num == 1 ? parallel_get_max_threads() : getNumberOfCPUCores();
        const int threads = streamExecutorConfig._threads ? streamExecutorConfig._threads : (env_threads ? env_threads : hw_cores);
        streamExecutorConfig._threadsPerStream = streamExecutorConfig._streams
                                                ? std::max(1, threads/streamExecutorConfig._streams)
                                                : threads;
        streamExecutorConfig._name = "CPUStreamsExecutor";
        _taskExecutor = ExecutorManager::getInstance()->getIdleCPUStreamsExecutor(streamExecutorConfig);
    }
    if (0 != cfg.streamExecutorConfig._streams) {
        _callbackExecutor = ExecutorManager::getInstance()->getIdleCPUStreamsExecutor(
            IStreamsExecutor::Config{"CPUCallbackExecutor", 1, 0, IStreamsExecutor::ThreadBindingType::NONE});
    } else {
        _callbackExecutor = _taskExecutor;
    }

    _graphs = decltype(_graphs){[&] {
        // TODO: Remove `cloneNet` to `localNetwork` when `MKLDNNGraph::CreateGraph`
        //       is fixed and does not change content of network passed (CVS-26420)
        auto localNetwork = cloneNet(static_cast<ICNNNetwork&>(*_clonedNetwork));
        auto graph = std::make_shared<MKLDNNGraph>();
        {
            std::unique_lock<std::mutex> lock{_cfgMutex};
            graph->setConfig(_cfg);
        }
        int numaNode = 0;
        auto* streamExecutor = dynamic_cast<InferenceEngine::IStreamsExecutor*>(_taskExecutor.get());
        if (nullptr != streamExecutor) {
            numaNode = streamExecutor->GetNumaNodeId();
        }
        graph->CreateGraph(static_cast<ICNNNetwork&>(*localNetwork), extensionManager, numaNodesWeights[numaNode]);
        return graph;
    }};

    _taskExecutor->runAndWait({std::thread::hardware_concurrency(), [this] {_graphs.local();}});

    // Save all MemoryLayer data tensors. Will use insight about mechanics
    // of MemoryLayer implementation. It uses output edge of MemoryLayer
    // producer as storage for tensor to keep it between infer calls.
    if (_graphs.size() == 1) {
        for (auto &node : _graphs.begin()->get()->GetNodes()) {
            if (node->getType() == MemoryInput) {
                auto state_store = node->getChildEdgeAt(0)->getMemoryPtr();
                auto state_name = node->getName();

                // Remove suffix with pair ID. Internal information.
                auto suffix_idx = state_name.find("/id=");
                if (suffix_idx != std::string::npos)
                    state_name = state_name.substr(0, suffix_idx);

                memoryStates.emplace_back(new MKLDNNMemoryState(state_name, state_store));
            }
        }
    }
}

void MKLDNNExecNetwork::setProperty(const std::map<std::string, std::string> &properties) {
    {
        std::lock_guard<std::mutex> lock{_cfgMutex};
        _cfg.readProperties(properties);
    }
    for (auto g : _graphs) {
        g->setProperty(properties);
    }
}

void MKLDNNExecNetwork::CreateInferRequest(InferenceEngine::IInferRequest::Ptr &asyncRequest) {
    auto syncRequestImpl = CreateInferRequestImpl(_networkInputs, _networkOutputs);
    syncRequestImpl->setPointerToExecutableNetworkInternal(shared_from_this());
    auto asyncRequestImpl = std::make_shared<MKLDNNAsyncInferRequest>(syncRequestImpl, _taskExecutor, _callbackExecutor);
    asyncRequest.reset(new InferRequestBase<MKLDNNAsyncInferRequest>(asyncRequestImpl),
                       [](IInferRequest *p) { p->Release(); });

    asyncRequestImpl->SetPointerToPublicInterface(asyncRequest);
}

void MKLDNNExecNetwork::GetExecGraphInfo(InferenceEngine::ICNNNetwork::Ptr &graphPtr) {
    if (_graphs.size() == 0)
        THROW_IE_EXCEPTION << "No graph was found";

    graphPtr = _graphs.begin()->get()->dump();
}

void MKLDNNExecNetwork::GetConfig(const std::string &name, Parameter &result, ResponseDesc *resp) const {
    if (_graphs.size() == 0)
        THROW_IE_EXCEPTION << "No graph was found";
    Config engConfig = _graphs.begin()->get()->getProperty();
    auto option = engConfig._config.find(name);
    if (option != engConfig._config.end()) {
        result = option->second;
    } else {
        THROW_IE_EXCEPTION << "Unsupported ExecutableNetwork config key: " << name;
    }
}

void MKLDNNExecNetwork::GetMetric(const std::string &name, Parameter &result, ResponseDesc *resp) const {
    if (_graphs.size() == 0)
        THROW_IE_EXCEPTION << "No graph was found";

    if (name == METRIC_KEY(NETWORK_NAME)) {
        if (_graphs.begin()->get()->dump() == nullptr)
            THROW_IE_EXCEPTION << "Invalid graph dump";
        result = IE_SET_METRIC(NETWORK_NAME, _graphs.begin()->get()->dump()->getName());
    } else if (name == METRIC_KEY(SUPPORTED_METRICS)) {
        std::vector<std::string> metrics;
        metrics.push_back(METRIC_KEY(NETWORK_NAME));
        metrics.push_back(METRIC_KEY(SUPPORTED_METRICS));
        metrics.push_back(METRIC_KEY(SUPPORTED_CONFIG_KEYS));
        metrics.push_back(METRIC_KEY(OPTIMAL_NUMBER_OF_INFER_REQUESTS));
        result = IE_SET_METRIC(SUPPORTED_METRICS, metrics);
    } else if (name == METRIC_KEY(SUPPORTED_CONFIG_KEYS)) {
        std::vector<std::string> configKeys;
        for (auto && key : _graphs.begin()->get()->getProperty()._config) {
            configKeys.push_back(key.first);
        }
        result = IE_SET_METRIC(SUPPORTED_CONFIG_KEYS, configKeys);
    } else if (name == METRIC_KEY(OPTIMAL_NUMBER_OF_INFER_REQUESTS)) {
        Config engConfig = _graphs.begin()->get()->getProperty();
        auto option = engConfig._config.find(CONFIG_KEY(CPU_THROUGHPUT_STREAMS));
        IE_ASSERT(option != engConfig._config.end());
        auto streams = std::stoi(option->second);
        result = IE_SET_METRIC(OPTIMAL_NUMBER_OF_INFER_REQUESTS, static_cast<unsigned int>(
            streams ? streams : 1));
    } else {
        THROW_IE_EXCEPTION << "Unsupported ExecutableNetwork metric: " << name;
    }
}

bool MKLDNNExecNetwork::CanProcessDynBatch(const InferenceEngine::ICNNNetwork &network) const {
    InputsDataMap inputs;
    network.getInputsInfo(inputs);

    CNNLayerSet inputLayers;
    std::unordered_set<CNNLayer *> allLayers;

    if (inputs.empty())
        return false;

    auto & secondLayers = inputs.begin()->second->getInputData()->getInputTo();
    if (secondLayers.empty())
        return false;

    bool check_result = true;
    details::UnorderedDFS(allLayers, secondLayers.begin()->second, [&](CNNLayerPtr layer) {
        auto type = TypeFromName(layer->type);
        // This is WA for Tile layer
        auto tileLayer = dynamic_cast<TileLayer *>(layer.get());
        if (tileLayer && tileLayer->axis)
            return;

        auto reshapeLayer = dynamic_cast<ReshapeLayer *>(layer.get());
        if (reshapeLayer &&
            type == Reshape &&
            (reshapeLayer->outData[0]->getTensorDesc().getDims()[0] ==
             reshapeLayer->insData[0].lock()->getTensorDesc().getDims()[0])) {
            return;
        }

        if (type != Input &&
            type != Output &&
            type != Convolution &&
            type != Deconvolution &&
            type != Activation &&
            type != Depthwise &&
            type != Lrn &&
            type != Pooling &&
            type != FullyConnected &&
            type != Gemm &&
            type != SoftMax &&
            type != Split &&
            type != Concatenation &&
            type != Power &&
            type != Eltwise &&
            type != Crop &&
            type != BatchNormalization &&
            type != Copy) {
            check_result = false;
        }
    }, false);

    return check_result;
}

std::vector<IMemoryStateInternal::Ptr> MKLDNNExecNetwork::QueryState() {
    return memoryStates;
}<|MERGE_RESOLUTION|>--- conflicted
+++ resolved
@@ -63,40 +63,7 @@
     NetPass::ConvertPrecision(*_clonedNetwork, Precision::BOOL, Precision::U8);
     NetPass::ConvertPrecision(*_clonedNetwork, Precision::U16, Precision::I32);
 
-<<<<<<< HEAD
-    if (s == StatusCode::OK && pstats && !pstats->isEmpty()) {
-        CNNNetworkInt8Normalizer cnnorm;
-        cnnorm.NormalizeNetwork(*_clonedNetwork, *pstats);
-    } else {
-        if (_cfg.lptVersion == Config::LptVersion::cnnNetwork && _cfg.lpTransformsMode == Config::LPTransformsMode::On) {
-            auto params = LayerTransformation::Params(true,  // updatePrecisions
-                                                      true,  // quantizeOutputs
-                                                      true,  // weightsToConst
-                                                      LayerTransformation::QuantizedTensorAlignment::UpdateLevel,  // quantizedTensorAlignmentOnActivations
-                                                      LayerTransformation::QuantizedTensorAlignment::None,  // quantizedTensorAlignmentOnWeights
-                                                      true,  // roundQuantizedValues
-                                                      true,  // updateBiases
-                                                      true);  // supportAsymmetricQuantization
-            LowPrecisionTransformer transformer(LowPrecisionTransformer::getAllTransformations(params).
-                add<ConvolutionTransformation>(LayerTransformation::Params(params).setPrecisionsOnActivations({ Precision::U8 }), "Convolution").
-                addCleanup<ScaleShiftToConvolutionTransformation>(
-                    LayerTransformation::Params(params).setPrecisionsOnActivations({ Precision::U8 }),
-                    "ScaleShift"));
-            transformer.transform(*_clonedNetwork);
-
-            // Check if network is INT8 or Binary.
-            // BF16 transformations were disabled since CPU plug-in doesn't support mixed precision execution:
-            // BF16 + INT8 or BF16 + BIN.
-            bool isFloatModel = true;
-            CNNNetworkIterator i(&network);
-            while (i != CNNNetworkIterator()) {
-                if (CaselessEq<std::string>()((*i)->type, "FakeQuantize")) {
-                    isFloatModel = false;
-                    break;
-                }
-                i++;
-=======
-    if (_cfg.lpTransformsMode == Config::LPTransformsMode::On) {
+    if ((_cfg.lpTransformsMode == Config::LPTransformsMode::On) && (_cfg.lptVersion == Config::LptVersion::cnnNetwork)) {
         auto params = LayerTransformation::Params(true,  // updatePrecisions
                                                     true,  // quantizeOutputs
                                                     true,  // weightsToConst
@@ -121,7 +88,6 @@
             if (CaselessEq<std::string>()((*i)->type, "FakeQuantize")) {
                 isFloatModel = false;
                 break;
->>>>>>> fbec64d2
             }
             i++;
         }
