// Copyright (C) 2018-2020 Intel Corporation
// SPDX-License-Identifier: Apache-2.0
//

#include "ie_metric_helpers.hpp"
#include "mkldnn_plugin.h"
#include "mkldnn_extension_mngr.h"
#include "mkldnn_weights_cache.hpp"
#include "mkldnn_itt.h"

#include <legacy/net_pass.h>
#include <threading/ie_executor_manager.hpp>
#include <memory>
#include <ie_plugin_config.hpp>
#include <vector>
#include <tuple>
#include <ie_system_conf.h>
#include <generic_ie.hpp>
#include <nodes/list.hpp>
#include <legacy/ie_util_internal.hpp>
#include <legacy/graph_transformer.h>
#include <legacy/ie_ngraph_utils.hpp>

#include <legacy/convert_function_to_cnn_network.hpp>
#include <legacy/transformations/convert_opset1_to_legacy/convert_opset1_to_legacy.hpp>
#include <legacy/transformations/convert_opset1_to_legacy/convert_prior_to_ie_prior.hpp>
#include <legacy/transformations/convert_opset1_to_legacy/reshape_fully_connected.hpp>
#include <legacy/ngraph_ops/fully_connected.hpp>

#include <transformations/opset_conversions/convert_opset3_to_opset2.hpp>
#include <transformations/opset_conversions/convert_opset2_to_opset1.hpp>

#include <transformations/common_optimizations/common_optimizations.hpp>
#include <transformations/common_optimizations/depth_to_space_fusion.hpp>
#include <transformations/op_conversions/convert_depth_to_space.hpp>
#include <transformations/op_conversions/convert_space_to_depth.hpp>
#include <transformations/op_conversions/convert_gelu.hpp>
#include <transformations/op_conversions/hswish_decomposition.hpp>
#include <transformations/op_conversions/reduce_l1_decomposition.hpp>
#include <transformations/op_conversions/reduce_l2_decomposition.hpp>
#include <transformations/op_conversions/convert_pad_to_group_conv.hpp>
#include <transformations/op_conversions/convert_extract_image_patches_to_reorg_yolo.hpp>
#include <transformations/op_conversions/softplus_decomposition.hpp>
#include <transformations/op_conversions/convert_space_to_batch.hpp>
#include <transformations/op_conversions/convert_batch_to_space.hpp>
#include <transformations/convert_precision.hpp>
#include <transformations/init_node_info.hpp>
#include <transformations/rt_info/fused_names_attribute.hpp>

#include <ngraph/opsets/opset2.hpp>
#include <ngraph/opsets/opset3.hpp>
#include <ngraph/opsets/opset4.hpp>
#include <ngraph/op/util/op_types.hpp>
#include <ngraph/pass/manager.hpp>

#include <transformations/low_precision/transformer.hpp>
#include <transformations/low_precision/convolution.hpp>
#include <transformations/low_precision/group_convolution.hpp>
#include <transformations/low_precision/multiply_to_group_convolution.hpp>

#if !defined(__arm__) && !defined(_M_ARM) && !defined(__aarch64__) && !defined(_M_ARM64)
#if defined(_WIN32) || defined(WIN32)
#include <intrin.h>
#include <windows.h>
#else
#include <cpuid.h>

#endif
#endif

using namespace MKLDNNPlugin;
using namespace InferenceEngine;

Engine::Engine() {
    _pluginName = "CPU";
    extensionManager->AddExtension(std::make_shared<Extensions::Cpu::MKLDNNExtensions>());
}

Engine::~Engine() {
    ExecutorManager::getInstance()->clear("CPUStreamsExecutor");
    ExecutorManager::getInstance()->clear("CPUCallbackExecutor");
}

static void Transformation(ICNNNetwork::Ptr& clonedNetwork, const Config& conf) {
    OV_ITT_SCOPED_TASK(MKLDNNPlugin::itt::domains::MKLDNNPlugin, "Transformation");

<<<<<<< HEAD
    const auto transformations_callback = [](const std::shared_ptr<const ::ngraph::Node> &node) -> bool {
        // DepthToSpace node implementation supports only equal input/output tensors with rank <= 5
        if (auto dtsOp = std::dynamic_pointer_cast<const ::ngraph::opset3::DepthToSpace>(node)) {
            return dtsOp->input_value(0).get_shape().size() <= 5lu && dtsOp->input_value(0).get_shape().size() == dtsOp->get_output_shape(0).size();
        }

        // SpaceToDepth node implementation supports only equal input/output tensors with rank <= 5
        if (auto stdOp = std::dynamic_pointer_cast<const ::ngraph::opset3::SpaceToDepth>(node)) {
            return stdOp->input_value(0).get_shape().size() <= 5lu && stdOp->input_value(0).get_shape().size() == stdOp->get_output_shape(0).size();
        }

        if (auto fc_op = std::dynamic_pointer_cast<const ngraph::op::FullyConnected>(node)) {
            return fc_op->input_value(0).get_shape().size() == 3ul;
        }

        if (auto add_op = std::dynamic_pointer_cast<const ngraph::opset1::Add>(node)) {
            return ngraph::is_type<ngraph::opset1::Convolution>(add_op->get_input_node_shared_ptr(0)) ||
                ngraph::is_type<ngraph::opset1::GroupConvolution>(add_op->get_input_node_shared_ptr(0)) ||
                ngraph::is_type<ngraph::opset1::MatMul>(add_op->get_input_node_shared_ptr(0));
        }

        return std::dynamic_pointer_cast<const ngraph::opset2::Gelu>(node) ||
               std::dynamic_pointer_cast<const ngraph::opset2::BatchToSpace>(node) ||
               std::dynamic_pointer_cast<const ngraph::opset2::SpaceToBatch>(node) ||
               std::dynamic_pointer_cast<const ngraph::opset3::ExtractImagePatches>(node) ||
               std::dynamic_pointer_cast<const ngraph::opset4::HSwish>(node) ||
               std::dynamic_pointer_cast<const ngraph::opset4::ReduceL1>(node) ||
               std::dynamic_pointer_cast<const ngraph::opset4::ReduceL2>(node) ||
               std::dynamic_pointer_cast<const ngraph::opset4::SoftPlus>(node) ||
               std::dynamic_pointer_cast<const ngraph::opset4::Pad>(node);
    };
=======
>>>>>>> 3bc61515
    auto nGraphFunc = clonedNetwork->getFunction();
    // Disable shape inference (WA for generic operations)
    ngraph::op::GenericIE::DisableReshape noReshape(nGraphFunc);

    std::vector<std::pair<ngraph::element::Type, ngraph::element::Type>> convert_precision_list {
            {ngraph::element::i64, ngraph::element::i32},
            {ngraph::element::u64, ngraph::element::i32},
            {ngraph::element::u16, ngraph::element::i32},
            {ngraph::element::u32, ngraph::element::i32},
            {ngraph::element::f16, ngraph::element::f32},
            {ngraph::element::boolean, ngraph::element::u8},
    };

    {
        ngraph::pass::Manager manager;
        manager.register_pass<ngraph::pass::InitNodeInfo>();
        // WA: ConvertPriorBox must be executed before the 1st ConstantFolding pass
        manager.register_pass<ngraph::pass::ConvertPriorBox>();
        manager.register_pass<ngraph::pass::CommonOptimizations>();
        manager.register_pass<ngraph::pass::ConvertOpSet3ToOpSet2>();
        manager.register_pass<ngraph::pass::ConvertOpSet2ToOpSet1>();

        manager.set_callback(transformations_callback);
        manager.run_passes(nGraphFunc);

        ngraph::pass::Manager conversion_manager;
        for (auto & precision : convert_precision_list) {
            conversion_manager.register_pass<ngraph::pass::ConvertPrecision>(precision.first, precision.second);
        }
        conversion_manager.run_passes(nGraphFunc);
    }

    using namespace ngraph::pass::low_precision;
    if ((conf.lptVersion == Config::LptVersion::nGraph) && (conf.lpTransformsMode == Config::LPTransformsMode::On)) {
        auto params = LayerTransformation::Params(
            true,  // updatePrecisions
            LayerTransformation::QuantizedTensorAlignment::UpdateLevel,  // quantizedTensorAlignmentOnActivations
            LayerTransformation::QuantizedTensorAlignment::None,  // quantizedTensorAlignmentOnWeights
            true);  // supportAsymmetricQuantization
        LowPrecisionTransformer transformer(LowPrecisionTransformer::getAllTransformations(params)
            .add<ConvolutionTransformation, ngraph::opset1::Convolution>(
                LayerTransformation::Params(params).setPrecisionsOnActivations({ngraph::element::u8}).setSupportAsymmetricQuantization(true))
            .add<GroupConvolutionTransformation, ngraph::opset1::GroupConvolution>(
                LayerTransformation::Params(params).setPrecisionsOnActivations({ ngraph::element::u8 }).setSupportAsymmetricQuantization(true))
            .addStandaloneCleanup<MultiplyToGroupConvolutionTransformation, ngraph::opset1::Multiply>(
                LayerTransformation::Params(params).setPrecisionsOnActivations({ ngraph::element::u8 })));

        transformer.transform(nGraphFunc);
    }

<<<<<<< HEAD
    {
        ngraph::pass::Manager manager;

        manager.register_pass<ngraph::pass::ConvertOpSet1ToLegacy>();
        manager.register_pass<ngraph::pass::ConvertPrecision>(ngraph::element::i64, ngraph::element::i32);
        manager.set_callback(transformations_callback);
        manager.run_passes(nGraphFunc);
    }
=======
    auto pass_config = manager.get_pass_config();

    using const_node_ptr = const std::shared_ptr<const ngraph::Node>;

    // SpaceToDepth/ DepthToSpace node implementation supports only equal input/output tensors with rank <= 5
    pass_config->set_callback<ngraph::pass::ConvertSpaceToDepth,
                              ngraph::pass::ConvertDepthToSpace>(
            [](const_node_ptr &node) -> bool {
                return node->input_value(0).get_shape().size() <= 5lu &&
                       node->input_value(0).get_shape().size() == node->get_output_shape(0).size();
            });

    // Disable FC reshaping for 3D case
    pass_config->set_callback<ngraph::pass::ReshapeFullyConnected>(
            [](const_node_ptr &node) -> bool {
                return node->input_value(0).get_shape().size() == 3ul;
            });

    pass_config->set_callback<ngraph::pass::ConvertBatchToSpace,
                              ngraph::pass::ConvertSpaceToBatch>(
            [](const_node_ptr &node) -> bool {
                const auto & rank = node->input(0).get_partial_shape().rank().get_length();
                return rank == 4lu || rank == 5lu;
            });

    // List of enabled/disabled transformations
    pass_config->disable<ngraph::pass::ConvertGELU>();
    pass_config->disable<ngraph::pass::ConvertExtractImagePatchesToReorgYolo>();
    pass_config->disable<ngraph::pass::HSwishDecomposition>();
    pass_config->disable<ngraph::pass::ReduceL1Decomposition>();
    pass_config->disable<ngraph::pass::ReduceL2Decomposition>();
    pass_config->disable<ngraph::pass::SoftPlusDecomposition>();

    pass_config->enable<ngraph::pass::ConvertPadToGroupConvolution>();

    manager.run_passes(nGraphFunc);
>>>>>>> 3bc61515

    clonedNetwork = InferenceEngine::details::convertFunctionToICNNNetwork(nGraphFunc, *clonedNetwork);

    // WA: after conversion to CNNNetwork user precision can redefine input/output precisions
    // so we need to apply additional precision conversion but only for inputs and outputs
    for (auto & precision : convert_precision_list) {
        NetPass::ConvertIOPrecision(*clonedNetwork, convertPrecision(precision.first), convertPrecision(precision.second));
    }
}

InferenceEngine::ExecutableNetworkInternal::Ptr
Engine::LoadExeNetworkImpl(const InferenceEngine::ICNNNetwork &network, const std::map<std::string, std::string> &config) {
    OV_ITT_SCOPED_TASK(itt::domains::MKLDNNPlugin, "Engine::LoadExeNetworkImpl");

    // verification of supported input
    InferenceEngine::InputsDataMap _networkInputs;
    network.getInputsInfo(_networkInputs);
    for (const auto &ii : _networkInputs) {
        auto input_precision = ii.second->getPrecision();
        if (input_precision != InferenceEngine::Precision::FP32 &&
            input_precision != InferenceEngine::Precision::I32 &&
            input_precision != InferenceEngine::Precision::U16 &&
            input_precision != InferenceEngine::Precision::I16 &&
            input_precision != InferenceEngine::Precision::I8 &&
            input_precision != InferenceEngine::Precision::U8 &&
            input_precision != InferenceEngine::Precision::BOOL) {
            THROW_IE_EXCEPTION << NOT_IMPLEMENTED_str
                               << "Input image format " << input_precision << " is not supported yet...";
        }
    }

    // TODO: handle input precision differently - per input and not one per network...

    // TODO: Clarify the behavior of SetConfig method. Skip eng_config or not?
    Config conf = engConfig;
    conf.readProperties(config);

    if (conf.enableDynamicBatch) {
        conf.batchLimit = static_cast<int>(network.getBatchSize());
    }

    std::shared_ptr<ICNNNetwork> clonedNetwork = cloneNetwork(network);
    bool is_transformed = false;
    if (clonedNetwork->getFunction()) {
        Transformation(clonedNetwork, conf);
        is_transformed = true;
    }
    auto implNetwork = std::dynamic_pointer_cast<details::CNNNetworkImpl>(clonedNetwork);
    if (implNetwork) {
        // valid for CNNNetworkImpl only, while there's no API in ICNNNetwork to change network
        ConstTransformer transformator(implNetwork.get());
        transformator.fullTrim();
        if (!is_transformed) {
            NetPass::ConvertPrecision(*implNetwork, Precision::I64, Precision::I32);
            NetPass::ConvertPrecision(*implNetwork, Precision::U64, Precision::I32);
            NetPass::ConvertPrecision(*implNetwork, Precision::U32, Precision::I32);
            NetPass::ConvertPrecision(*implNetwork, Precision::FP16, Precision::FP32);
            NetPass::ConvertPrecision(*implNetwork, Precision::BOOL, Precision::U8);
            NetPass::ConvertPrecision(*implNetwork, Precision::U16, Precision::I32);
        }
    }

    return std::make_shared<MKLDNNExecNetwork>(*clonedNetwork, conf, extensionManager, weightsSharing);
}

void Engine::SetConfig(const std::map<std::string, std::string> &config) {
    // accumulate config parameters on engine level
    engConfig.readProperties(config);
}

Parameter Engine::GetConfig(const std::string& name, const std::map<std::string, Parameter>& /*options*/) const {
    Parameter result;
    auto option = engConfig._config.find(name);
    if (option != engConfig._config.end()) {
        result = option->second;
    } else {
        THROW_IE_EXCEPTION << "Unsupported config key " << name;
    }
    return result;
}

static bool hasAVX512() {
#if !defined(__arm__) && !defined(_M_ARM) && !defined(__aarch64__) && !defined(_M_ARM64)
    unsigned int regs[4] = {7, 0, 0, 0};
#if defined(_WIN32) || defined(WIN32)
    __cpuid(reinterpret_cast<int*>(regs), regs[0]);
#else
    __cpuid_count(regs[0], regs[1], regs[0], regs[1], regs[2], regs[3]);
#endif
    if (regs[1] & (1U << 16))
        return true;
#endif
    return false;
}

Parameter Engine::GetMetric(const std::string& name, const std::map<std::string, Parameter>& /*options*/) const {
    if (name == METRIC_KEY(SUPPORTED_METRICS)) {
        std::vector<std::string> metrics;
        metrics.push_back(METRIC_KEY(AVAILABLE_DEVICES));
        metrics.push_back(METRIC_KEY(SUPPORTED_METRICS));
        metrics.push_back(METRIC_KEY(FULL_DEVICE_NAME));
        metrics.push_back(METRIC_KEY(OPTIMIZATION_CAPABILITIES));
        metrics.push_back(METRIC_KEY(SUPPORTED_CONFIG_KEYS));
        metrics.push_back(METRIC_KEY(RANGE_FOR_ASYNC_INFER_REQUESTS));
        metrics.push_back(METRIC_KEY(RANGE_FOR_STREAMS));
        IE_SET_METRIC_RETURN(SUPPORTED_METRICS, metrics);
    } else if (name == METRIC_KEY(FULL_DEVICE_NAME)) {
        std::string brand_string;
#if !defined(__arm__) && !defined(_M_ARM) && !defined(__aarch64__) && !defined(_M_ARM64)
        unsigned int addr_list[3] = { 0x80000002, 0x80000003, 0x80000004 };
        unsigned int regs[4];
        for (auto addr : addr_list) {
            regs[0] = addr;
#if defined(_WIN32) || defined(WIN32)
            __cpuid(reinterpret_cast<int*>(regs), regs[0]);
#else
            __get_cpuid(regs[0], &regs[0], &regs[1], &regs[2], &regs[3]);
#endif
            char *ch = reinterpret_cast<char*>(&regs[0]);
            for (size_t j = 0; j < sizeof(regs); j++)
                brand_string += ch[j];
        }
#else
        brand_string = "Non Intel Architecture";
#endif
        IE_SET_METRIC_RETURN(FULL_DEVICE_NAME, brand_string);
    } else if (name == METRIC_KEY(AVAILABLE_DEVICES)) {
        std::vector<std::string> availableDevices = { "" };
        IE_SET_METRIC_RETURN(AVAILABLE_DEVICES, availableDevices);
    } else if (name == METRIC_KEY(OPTIMIZATION_CAPABILITIES)) {
        std::vector<std::string> capabilities;
        if (with_cpu_x86_bfloat16())
            capabilities.push_back(METRIC_VALUE(BF16));
        if (hasAVX512())
            capabilities.push_back(METRIC_VALUE(WINOGRAD));
        capabilities.push_back(METRIC_VALUE(FP32));
        capabilities.push_back(METRIC_VALUE(FP16));
        capabilities.push_back(METRIC_VALUE(INT8));
        capabilities.push_back(METRIC_VALUE(BIN));
        IE_SET_METRIC_RETURN(OPTIMIZATION_CAPABILITIES, capabilities);
    } else if (name == METRIC_KEY(SUPPORTED_CONFIG_KEYS)) {
        std::vector<std::string> configKeys;
        for (auto && opt : engConfig._config)
            configKeys.push_back(opt.first);
        IE_SET_METRIC_RETURN(SUPPORTED_CONFIG_KEYS, configKeys);
    } else if (name == METRIC_KEY(RANGE_FOR_ASYNC_INFER_REQUESTS)) {
        std::tuple<unsigned int, unsigned int, unsigned int> range = std::make_tuple(1, 1, 1);
        IE_SET_METRIC_RETURN(RANGE_FOR_ASYNC_INFER_REQUESTS, range);
    } else if (name == METRIC_KEY(RANGE_FOR_STREAMS)) {
        std::tuple<unsigned int, unsigned int> range = std::make_tuple(1, parallel_get_max_threads());
        IE_SET_METRIC_RETURN(RANGE_FOR_STREAMS, range);
    } else {
        THROW_IE_EXCEPTION << "Unsupported metric key " << name;
    }
}

void Engine::AddExtension(InferenceEngine::IExtensionPtr extension) {
    extensionManager->AddExtension(extension);
}

QueryNetworkResult Engine::QueryNetwork(const ICNNNetwork& network, const std::map<std::string, std::string>& config) const {
    QueryNetworkResult res;
    MKLDNNWeightsSharing::Ptr fake_w_cache;
    auto function = network.getFunction();
    if (function != nullptr) {
        std::unordered_set<std::string> originalOps;
        for (auto&& node : function->get_ops()) {
            originalOps.emplace(node->get_friendly_name());
        }

        // TODO: Clarify the behavior of SetConfig method. Skip eng_config or not?
        Config conf = engConfig;
        conf.readProperties(config);

        if (conf.enableDynamicBatch) {
            conf.batchLimit = static_cast<int>(network.getBatchSize());
        }

        auto clonedNetwork = cloneNetwork(network);
        Transformation(clonedNetwork, conf);
        std::unordered_set<std::string> supported;
        std::unordered_set<std::string> unsupported;
        for (details::CNNNetworkIterator itLayer{clonedNetwork.get()}; itLayer != details::CNNNetworkIterator(); itLayer++) {
            auto layerIsSupported = [&] {
                std::unique_ptr<MKLDNNNode> ptr;
                try {
                    ptr.reset(MKLDNNNode::factory().create(*itLayer, {mkldnn::engine::kind::cpu, 0}, extensionManager, fake_w_cache));
                } catch (InferenceEngine::details::InferenceEngineException&) {
                     return false;
                }
                return true;
            } ();
            for (auto&& fusedLayerName : ngraph::getFusedNamesVector((*itLayer)->getNode())) {
                if (contains(originalOps, fusedLayerName)) {
                    if (layerIsSupported) {
                        supported.emplace(fusedLayerName);
                    } else {
                        unsupported.emplace(fusedLayerName);
                    }
                }
            }
        }

        for (auto&& node : function->get_ops()) {
            if (!contains(unsupported, node->get_friendly_name())) {
                for (auto&& inputNodeOutput : node->input_values()) {
                    if (ngraph::op::is_constant(inputNodeOutput.get_node())) {
                        supported.emplace(inputNodeOutput.get_node()->get_friendly_name());
                    }
                }
                for (auto&& outputs : node->outputs()) {
                    for (auto&& outputNodeInput : outputs.get_target_inputs()) {
                        if (ngraph::op::is_output(outputNodeInput.get_node())) {
                            supported.emplace(outputNodeInput.get_node()->get_friendly_name());
                        }
                    }
                }
            }
        }

        for (auto&& layerName : supported) {
            if (!contains(unsupported, layerName)) {
                res.supportedLayersMap.emplace(layerName, GetName());
            }
        }
    } else {
        details::CNNNetworkIterator i(&network);
        while (i != details::CNNNetworkIterator()) {
            try {
                mkldnn::engine eng(mkldnn::engine(mkldnn::engine::kind::cpu, 0));
                // if we can create and have not thrown exception, then layer is supported
                std::unique_ptr <MKLDNNNode>(MKLDNNNode::factory().create(*i, eng, extensionManager, fake_w_cache));
                res.supportedLayersMap.insert({ (*i)->name, GetName() });
            } catch (InferenceEngine::details::InferenceEngineException&) {
            }
            i++;
        }
    }

    return res;
}

static const Version version = {{2, 1}, CI_BUILD_NUMBER, "MKLDNNPlugin"};
IE_DEFINE_PLUGIN_CREATE_FUNCTION(Engine, version)<|MERGE_RESOLUTION|>--- conflicted
+++ resolved
@@ -53,6 +53,7 @@
 #include <ngraph/op/util/op_types.hpp>
 #include <ngraph/pass/manager.hpp>
 
+#include <transformations/common_optimizations/lin_op_sequence_fusion.hpp>
 #include <transformations/low_precision/transformer.hpp>
 #include <transformations/low_precision/convolution.hpp>
 #include <transformations/low_precision/group_convolution.hpp>
@@ -84,43 +85,17 @@
 static void Transformation(ICNNNetwork::Ptr& clonedNetwork, const Config& conf) {
     OV_ITT_SCOPED_TASK(MKLDNNPlugin::itt::domains::MKLDNNPlugin, "Transformation");
 
-<<<<<<< HEAD
-    const auto transformations_callback = [](const std::shared_ptr<const ::ngraph::Node> &node) -> bool {
-        // DepthToSpace node implementation supports only equal input/output tensors with rank <= 5
-        if (auto dtsOp = std::dynamic_pointer_cast<const ::ngraph::opset3::DepthToSpace>(node)) {
-            return dtsOp->input_value(0).get_shape().size() <= 5lu && dtsOp->input_value(0).get_shape().size() == dtsOp->get_output_shape(0).size();
-        }
-
-        // SpaceToDepth node implementation supports only equal input/output tensors with rank <= 5
-        if (auto stdOp = std::dynamic_pointer_cast<const ::ngraph::opset3::SpaceToDepth>(node)) {
-            return stdOp->input_value(0).get_shape().size() <= 5lu && stdOp->input_value(0).get_shape().size() == stdOp->get_output_shape(0).size();
-        }
-
-        if (auto fc_op = std::dynamic_pointer_cast<const ngraph::op::FullyConnected>(node)) {
-            return fc_op->input_value(0).get_shape().size() == 3ul;
-        }
-
-        if (auto add_op = std::dynamic_pointer_cast<const ngraph::opset1::Add>(node)) {
-            return ngraph::is_type<ngraph::opset1::Convolution>(add_op->get_input_node_shared_ptr(0)) ||
-                ngraph::is_type<ngraph::opset1::GroupConvolution>(add_op->get_input_node_shared_ptr(0)) ||
-                ngraph::is_type<ngraph::opset1::MatMul>(add_op->get_input_node_shared_ptr(0));
-        }
-
-        return std::dynamic_pointer_cast<const ngraph::opset2::Gelu>(node) ||
-               std::dynamic_pointer_cast<const ngraph::opset2::BatchToSpace>(node) ||
-               std::dynamic_pointer_cast<const ngraph::opset2::SpaceToBatch>(node) ||
-               std::dynamic_pointer_cast<const ngraph::opset3::ExtractImagePatches>(node) ||
-               std::dynamic_pointer_cast<const ngraph::opset4::HSwish>(node) ||
-               std::dynamic_pointer_cast<const ngraph::opset4::ReduceL1>(node) ||
-               std::dynamic_pointer_cast<const ngraph::opset4::ReduceL2>(node) ||
-               std::dynamic_pointer_cast<const ngraph::opset4::SoftPlus>(node) ||
-               std::dynamic_pointer_cast<const ngraph::opset4::Pad>(node);
-    };
-=======
->>>>>>> 3bc61515
     auto nGraphFunc = clonedNetwork->getFunction();
     // Disable shape inference (WA for generic operations)
     ngraph::op::GenericIE::DisableReshape noReshape(nGraphFunc);
+
+    ngraph::pass::Manager manager;
+    manager.register_pass<ngraph::pass::InitNodeInfo>();
+    // WA: ConvertPriorBox must be executed before the 1st ConstantFolding pass
+    manager.register_pass<ngraph::pass::ConvertPriorBox>();
+    manager.register_pass<ngraph::pass::CommonOptimizations>();
+    manager.register_pass<ngraph::pass::ConvertOpSet3ToOpSet2>();
+    manager.register_pass<ngraph::pass::ConvertOpSet2ToOpSet1>();
 
     std::vector<std::pair<ngraph::element::Type, ngraph::element::Type>> convert_precision_list {
             {ngraph::element::i64, ngraph::element::i32},
@@ -131,24 +106,46 @@
             {ngraph::element::boolean, ngraph::element::u8},
     };
 
-    {
-        ngraph::pass::Manager manager;
-        manager.register_pass<ngraph::pass::InitNodeInfo>();
-        // WA: ConvertPriorBox must be executed before the 1st ConstantFolding pass
-        manager.register_pass<ngraph::pass::ConvertPriorBox>();
-        manager.register_pass<ngraph::pass::CommonOptimizations>();
-        manager.register_pass<ngraph::pass::ConvertOpSet3ToOpSet2>();
-        manager.register_pass<ngraph::pass::ConvertOpSet2ToOpSet1>();
-
-        manager.set_callback(transformations_callback);
-        manager.run_passes(nGraphFunc);
-
-        ngraph::pass::Manager conversion_manager;
-        for (auto & precision : convert_precision_list) {
-            conversion_manager.register_pass<ngraph::pass::ConvertPrecision>(precision.first, precision.second);
-        }
-        conversion_manager.run_passes(nGraphFunc);
-    }
+    for (auto & precision : convert_precision_list) {
+        manager.register_pass<ngraph::pass::ConvertPrecision>(precision.first, precision.second);
+    }
+
+    auto pass_config = manager.get_pass_config();
+
+    using const_node_ptr = const std::shared_ptr<const ngraph::Node>;
+
+    // SpaceToDepth/ DepthToSpace node implementation supports only equal input/output tensors with rank <= 5
+    pass_config->set_callback<ngraph::pass::ConvertSpaceToDepth,
+                              ngraph::pass::ConvertDepthToSpace>(
+            [](const_node_ptr &node) -> bool {
+                return node->input_value(0).get_shape().size() <= 5lu &&
+                       node->input_value(0).get_shape().size() == node->get_output_shape(0).size();
+            });
+
+    // Disable FC reshaping for 3D case
+    pass_config->set_callback<ngraph::pass::ReshapeFullyConnected>(
+            [](const_node_ptr &node) -> bool {
+                return node->input_value(0).get_shape().size() == 3ul;
+            });
+
+    pass_config->set_callback<ngraph::pass::ConvertBatchToSpace,
+                              ngraph::pass::ConvertSpaceToBatch>(
+            [](const_node_ptr &node) -> bool {
+                const auto & rank = node->input(0).get_partial_shape().rank().get_length();
+                return rank == 4lu || rank == 5lu;
+            });
+
+    // List of enabled/disabled transformations
+    pass_config->disable<ngraph::pass::ConvertGELU>();
+    pass_config->disable<ngraph::pass::ConvertExtractImagePatchesToReorgYolo>();
+    pass_config->disable<ngraph::pass::HSwishDecomposition>();
+    pass_config->disable<ngraph::pass::ReduceL1Decomposition>();
+    pass_config->disable<ngraph::pass::ReduceL2Decomposition>();
+    pass_config->disable<ngraph::pass::SoftPlusDecomposition>();
+
+    pass_config->enable<ngraph::pass::ConvertPadToGroupConvolution>();
+
+    manager.run_passes(nGraphFunc);
 
     using namespace ngraph::pass::low_precision;
     if ((conf.lptVersion == Config::LptVersion::nGraph) && (conf.lpTransformsMode == Config::LPTransformsMode::On)) {
@@ -168,53 +165,21 @@
         transformer.transform(nGraphFunc);
     }
 
-<<<<<<< HEAD
-    {
-        ngraph::pass::Manager manager;
-
-        manager.register_pass<ngraph::pass::ConvertOpSet1ToLegacy>();
-        manager.register_pass<ngraph::pass::ConvertPrecision>(ngraph::element::i64, ngraph::element::i32);
-        manager.set_callback(transformations_callback);
-        manager.run_passes(nGraphFunc);
-    }
-=======
-    auto pass_config = manager.get_pass_config();
-
-    using const_node_ptr = const std::shared_ptr<const ngraph::Node>;
-
-    // SpaceToDepth/ DepthToSpace node implementation supports only equal input/output tensors with rank <= 5
-    pass_config->set_callback<ngraph::pass::ConvertSpaceToDepth,
-                              ngraph::pass::ConvertDepthToSpace>(
-            [](const_node_ptr &node) -> bool {
-                return node->input_value(0).get_shape().size() <= 5lu &&
-                       node->input_value(0).get_shape().size() == node->get_output_shape(0).size();
-            });
-
-    // Disable FC reshaping for 3D case
-    pass_config->set_callback<ngraph::pass::ReshapeFullyConnected>(
-            [](const_node_ptr &node) -> bool {
-                return node->input_value(0).get_shape().size() == 3ul;
-            });
-
-    pass_config->set_callback<ngraph::pass::ConvertBatchToSpace,
-                              ngraph::pass::ConvertSpaceToBatch>(
-            [](const_node_ptr &node) -> bool {
-                const auto & rank = node->input(0).get_partial_shape().rank().get_length();
-                return rank == 4lu || rank == 5lu;
-            });
-
-    // List of enabled/disabled transformations
-    pass_config->disable<ngraph::pass::ConvertGELU>();
-    pass_config->disable<ngraph::pass::ConvertExtractImagePatchesToReorgYolo>();
-    pass_config->disable<ngraph::pass::HSwishDecomposition>();
-    pass_config->disable<ngraph::pass::ReduceL1Decomposition>();
-    pass_config->disable<ngraph::pass::ReduceL2Decomposition>();
-    pass_config->disable<ngraph::pass::SoftPlusDecomposition>();
-
-    pass_config->enable<ngraph::pass::ConvertPadToGroupConvolution>();
-
-    manager.run_passes(nGraphFunc);
->>>>>>> 3bc61515
+    ngraph::pass::Manager legacyManager;
+    legacyManager.register_pass<ngraph::pass::ConvertOpSet1ToLegacy>();
+    legacyManager.register_pass<ngraph::pass::ConvertPrecision>(ngraph::element::i64, ngraph::element::i32);
+
+    auto legacyPassConfig = manager.get_pass_config();
+    legacyPassConfig->set_callback<ngraph::pass::AddMultiplyFusion>([](const_node_ptr &node) -> bool {
+        if (auto add_op = std::dynamic_pointer_cast<const ngraph::opset1::Add>(node)) {
+            return ngraph::is_type<ngraph::opset1::Convolution>(add_op->get_input_node_shared_ptr(0)) ||
+                ngraph::is_type<ngraph::opset1::GroupConvolution>(add_op->get_input_node_shared_ptr(0)) ||
+                ngraph::is_type<ngraph::opset1::MatMul>(add_op->get_input_node_shared_ptr(0));
+        }
+        return false;
+    });
+
+    legacyManager.run_passes(nGraphFunc);
 
     clonedNetwork = InferenceEngine::details::convertFunctionToICNNNetwork(nGraphFunc, *clonedNetwork);
 
