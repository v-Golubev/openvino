﻿// Copyright (C) 2018-2020 Intel Corporation
// SPDX-License-Identifier: Apache-2.0
//

#pragma once

#include <map>
#include <string>
#include <memory>
#include <api/engine.hpp>
#include <cpp_interfaces/impl/ie_plugin_internal.hpp>
#include "cldnn_remote_context.h"

namespace CLDNNPlugin {

using CLDNNCustomLayerPtr = std::shared_ptr<class CLDNNCustomLayer>;

class clDNNEngine : public InferenceEngine::InferencePluginInternal,
    public gpu::details::param_map_obj_getter {
    struct impl;
    std::shared_ptr<impl> _impl;

    // key: device_id, value: cldnn device
    std::map<std::string, cldnn::device> device_map;
    std::mutex engine_mutex;

    CLDNNRemoteCLContext::Ptr m_defaultContext;

    cldnn::device_info GetDeviceInfo(const std::map<std::string, std::string> &config) const;
<<<<<<< HEAD
    InferenceEngine::ICNNNetwork::Ptr CloneNetwork(const InferenceEngine::ICNNNetwork& network, const Config& config) const;
=======
    InferenceEngine::ICNNNetwork::Ptr CloneAndTransformNetwork(const InferenceEngine::ICNNNetwork& network) const;
>>>>>>> e22a0cf6
public:
    clDNNEngine();

    InferenceEngine::ExecutableNetworkInternal::Ptr LoadExeNetworkImpl(const InferenceEngine::ICNNNetwork &network,
                                                                       const std::map<std::string, std::string> &config) override;

    InferenceEngine::ExecutableNetworkInternal::Ptr LoadExeNetworkImpl(const InferenceEngine::ICNNNetwork &network,
                                                                       InferenceEngine::RemoteContext::Ptr context,
                                                                       const std::map<std::string, std::string> &config) override;

    void SetConfig(const std::map<std::string, std::string> &config) override;
    InferenceEngine::Parameter GetConfig(const std::string& name, const std::map<std::string, InferenceEngine::Parameter>& options) const override;
    InferenceEngine::Parameter GetMetric(const std::string& name, const std::map<std::string, InferenceEngine::Parameter>& options) const override;
    void QueryNetwork(const InferenceEngine::ICNNNetwork& network,
                      const std::map<std::string, std::string>& config, InferenceEngine::QueryNetworkResult& res) const override;

    InferenceEngine::RemoteContext::Ptr CreateContext(const InferenceEngine::ParamMap& params) override;
    InferenceEngine::RemoteContext::Ptr GetDefaultContext() override;
};

};  // namespace CLDNNPlugin<|MERGE_RESOLUTION|>--- conflicted
+++ resolved
@@ -27,11 +27,7 @@
     CLDNNRemoteCLContext::Ptr m_defaultContext;
 
     cldnn::device_info GetDeviceInfo(const std::map<std::string, std::string> &config) const;
-<<<<<<< HEAD
-    InferenceEngine::ICNNNetwork::Ptr CloneNetwork(const InferenceEngine::ICNNNetwork& network, const Config& config) const;
-=======
     InferenceEngine::ICNNNetwork::Ptr CloneAndTransformNetwork(const InferenceEngine::ICNNNetwork& network) const;
->>>>>>> e22a0cf6
 public:
     clDNNEngine();
 
