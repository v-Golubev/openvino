﻿// Copyright (C) 2018-2020 Intel Corporation
// SPDX-License-Identifier: Apache-2.0
//

#include <limits>
#include <algorithm>

#include <string>
#include <map>
#include <vector>
#include <iostream>
#include <cmath>
#include <tuple>
#include <cctype>

#include "ie_metric_helpers.hpp"
#include <ie_data.h>
#include <cpp/ie_cnn_network.h>
#include <description_buffer.hpp>
#include <memory>
#include <cpp_interfaces/base/ie_plugin_base.hpp>
#include "ie_plugin_config.hpp"
#include "details/caseless.hpp"
#include <details/ie_cnn_network_tools.h>
#include <ngraph/opsets/opset2.hpp>
#include <ngraph/opsets/opset3.hpp>
#include <ngraph/op/fused/gelu.hpp>
#include <ngraph/pass/manager.hpp>
#include <generic_ie.hpp>
#include <transformations/apply_transformations_to_ti_body.hpp>
#include <transformations/common_optimizations/common_optimizations.hpp>
#include <transformations/convert_opset1_to_legacy/convert_opset1_to_legacy.hpp>
#include <transformations/convert_opset2_to_opset1/convert_opset2_to_opset1.hpp>
#include <transformations/convert_opset3_to_opset2/convert_opset3_to_opset2.hpp>
<<<<<<< HEAD

#include <transformations/low_precision/transformer.hpp>
#include <transformations/low_precision/mat_mul.hpp>

=======
#include <transformations/rt_info/fused_names_attribute.hpp>
>>>>>>> e22a0cf6
#include "convert_function_to_cnn_network.hpp"
#include <ie_util_internal.hpp>
#include <graph_transformer.h>

#include "cldnn_engine.h"
#include "cldnn_executable_network.h"
#include "cldnn_custom_layer.h"

#ifdef __linux__
#include <dlfcn.h>
#endif

using InferenceEngine::DescriptionBuffer;
using InferenceEngine::TBlob;
using InferenceEngine::Blob;
using namespace InferenceEngine;
using namespace InferenceEngine::gpu;
using namespace InferenceEngine::details;

namespace CLDNNPlugin {

struct clDNNEngine::impl {
    CLDNNPlugin::Config m_config;
};

cldnn::device_info clDNNEngine::GetDeviceInfo(const std::map<std::string, std::string> &config) const {
    auto device_info = device_map.begin()->second.get_info();
    if (config.find(PluginConfigParams::KEY_DEVICE_ID) != config.end()) {
        auto val = config.at(PluginConfigParams::KEY_DEVICE_ID);
        if (device_map.find(val) == device_map.end()) {
            THROW_IE_EXCEPTION << "Invalid device ID: " << val;
        }
        device_info = device_map.at(val).get_info();
    }

    return device_info;
}

<<<<<<< HEAD
InferenceEngine::ICNNNetwork::Ptr clDNNEngine::CloneNetwork(const InferenceEngine::ICNNNetwork& network, const Config& config) const {
=======
InferenceEngine::ICNNNetwork::Ptr clDNNEngine::CloneAndTransformNetwork(const InferenceEngine::ICNNNetwork& network) const {
>>>>>>> e22a0cf6
    std::shared_ptr<ICNNNetwork> clonedNetwork = cloneNetwork(network);
    if (clonedNetwork->getFunction()) {
        const auto transformations_callback = [](const std::shared_ptr<const ::ngraph::Node> &node) -> bool {
            // Reshape->Permute->Reshape pattern in theory can change output rank, so this check is added to be sure
            // that the following primitives will be handled correctly
            // DepthToSpace node implementation supports only equal input/output tensors with rank <= 5
            if (auto dtsOp = std::dynamic_pointer_cast<const ::ngraph::opset3::DepthToSpace>(node)) {
                return dtsOp->input_value(0).get_shape().size() <= 5lu && dtsOp->input_value(0).get_shape().size() == dtsOp->get_output_shape(0).size();
            }

            // SpaceToDepth node implementation supports only equal input/output tensors with rank <= 5
            if (auto stdOp = std::dynamic_pointer_cast<const ::ngraph::opset3::SpaceToDepth>(node)) {
                return stdOp->input_value(0).get_shape().size() <= 5lu && stdOp->input_value(0).get_shape().size() == stdOp->get_output_shape(0).size();
            }

            return std::dynamic_pointer_cast<const ::ngraph::opset2::Gelu>(node) ||
                   std::dynamic_pointer_cast<const ::ngraph::opset3::ShuffleChannels>(node) ||
                   std::dynamic_pointer_cast<const ::ngraph::opset2::BatchToSpace>(node) ||
                   std::dynamic_pointer_cast<const ::ngraph::opset2::SpaceToBatch>(node);
        };
        auto nGraphFunc = clonedNetwork->getFunction();
        // Disable shape inference (WA for generic operations)
        ::ngraph::op::GenericIE::DisableReshape noReshape(nGraphFunc);

        // Note: instead of running all Conversion Transformations you can make up your own transformation pipeline
        ngraph::pass::Manager manager;
        manager.register_pass<ngraph::pass::CommonOptimizations>();
        manager.register_pass<ngraph::pass::ConvertOpSet3ToOpSet2>();
        manager.register_pass<ngraph::pass::ConvertOpSet2ToOpSet1>();
        manager.set_callback(transformations_callback);
        manager.run_passes(nGraphFunc);

        using namespace ngraph::pass::low_precision;
        if (config.enableInt8 && (config.lptVersion == Config::LptVersion::nGraph)) {
            auto params = LayerTransformation::Params(
                true,  // updatePrecisions
                LayerTransformation::QuantizedTensorAlignment::UpdateLevel,  // quantizedTensorAlignmentOnActivations
                LayerTransformation::QuantizedTensorAlignment::None,  // quantizedTensorAlignmentOnWeights
                true);  // supportAsymmetricQuantization
            LowPrecisionTransformer transformer(LowPrecisionTransformer::getAllTransformations(params)
                .add<MatMulTransformation, ngraph::opset1::MatMul>(LayerTransformation::Params(params).setSupportAsymmetricQuantization(false)));

            transformer.transform(nGraphFunc);

            // TODO: workaround to turn off validation after LPT
            ngraph::op::util::BinaryElementwiseArithmetic::multi_type_global = true;
        }

        manager = ngraph::pass::Manager();
        manager.register_pass<ngraph::pass::ConvertOpSet1ToLegacy>();
        manager.set_callback(transformations_callback);
        manager.run_passes(nGraphFunc);

<<<<<<< HEAD
=======
        // Apply all transformations to TensorIterator body
        ngraph::pass::Manager ti_manager;
        ti_manager.register_pass<ngraph::pass::ApplyTransformationsToTIBody>(manager);
        ti_manager.run_passes(nGraphFunc);

>>>>>>> e22a0cf6
        clonedNetwork = InferenceEngine::details::convertFunctionToICNNNetwork(nGraphFunc, *clonedNetwork);
    }

    auto implNetwork = std::dynamic_pointer_cast<InferenceEngine::details::CNNNetworkImpl>(clonedNetwork);
    if (implNetwork) {
        // valid for CNNNetworkImpl only, while there's no API in ICNNNetwork to change network
        ConstTransformer transformator(implNetwork.get());
        transformator.fullTrim();
    }

    return clonedNetwork;
}

clDNNEngine::clDNNEngine() : m_defaultContext(nullptr) {
    _pluginName = "GPU";
    _impl = std::make_shared<impl>();

    // try loading clDNN engine and get info from it
    {
        cldnn::device_query device_query;
        device_map = device_query.get_available_devices();
    }
    // locate global custom kernel config
    // and auto-load kernels from it
#ifdef _WIN32
    CHAR mpath[MAX_PATH + 1];
    HMODULE nModule;
    GetModuleHandleEx(GET_MODULE_HANDLE_EX_FLAG_FROM_ADDRESS | GET_MODULE_HANDLE_EX_FLAG_UNCHANGED_REFCOUNT,
        (LPCSTR)CLDNNCustomLayer::LoadFromFile,
        &nModule);
    GetModuleFileName(nModule, mpath, sizeof(mpath));
#elif __linux__
    Dl_info dl_info;
    dladdr(reinterpret_cast<void *>(CLDNNCustomLayer::LoadFromFile), &dl_info);
    const char* mpath = dl_info.dli_fname;
#endif
    std::string configFile(mpath);
    std::size_t dir_split_pos = configFile.find_last_of("/\\");
    std::string config_path;

    if (dir_split_pos != std::string::npos) {
        // path contains directory
        config_path = configFile.substr(0, dir_split_pos);
    }
    config_path += "/cldnn_global_custom_kernels/cldnn_global_custom_kernels.xml";
    CLDNNCustomLayer::LoadFromFile(config_path, _impl->m_config.customLayers, true);
}

auto check_inputs = [](InferenceEngine::InputsDataMap _networkInputs) {
    for (auto ii : _networkInputs) {
        auto input_precision = ii.second->getTensorDesc().getPrecision();
        if (input_precision != InferenceEngine::Precision::FP16 && input_precision != InferenceEngine::Precision::I16
            && input_precision != InferenceEngine::Precision::FP32 && input_precision != InferenceEngine::Precision::U8
            && input_precision != InferenceEngine::Precision::I32 && input_precision != InferenceEngine::Precision::I64
            && input_precision != InferenceEngine::Precision::I8 && input_precision != InferenceEngine::Precision::BOOL) {
            THROW_IE_EXCEPTION << NOT_IMPLEMENTED_str
                << "Input image format " << input_precision << " is not supported yet...";
        }
    }
};

ExecutableNetworkInternal::Ptr clDNNEngine::LoadExeNetworkImpl(const InferenceEngine::ICNNNetwork &network,
                                                               const std::map<std::string, std::string> &config) {
    // verification of supported input
    InferenceEngine::InputsDataMap _networkInputs;
    network.getInputsInfo(_networkInputs);
    check_inputs(_networkInputs);

    CLDNNPlugin::Config conf = _impl->m_config;
    auto device_info = GetDeviceInfo(config);
    conf.enableInt8 = device_info.supports_imad || device_info.supports_immad;
    conf.UpdateFromMap(config);

    if (conf.enableDynamicBatch) {
        conf.max_dynamic_batch = static_cast<int>(network.getBatchSize());
    }

    CLDNNRemoteCLContext::Ptr context;

    auto canReuseDefaultContext = [&]() -> bool {
        if (m_defaultContext == nullptr)
            return false;

        const Config& context_config = m_defaultContext->GetConfig();
        const Config& current_config = conf;

        return context_config.throughput_streams == current_config.throughput_streams &&
               context_config.useProfiling == current_config.useProfiling &&
               context_config.dumpCustomKernels == current_config.dumpCustomKernels &&
               context_config.memory_pool_on == current_config.memory_pool_on &&
               context_config.queueThrottle == current_config.queueThrottle &&
               context_config.queuePriority == current_config.queuePriority &&
               context_config.sources_dumps_dir == current_config.sources_dumps_dir &&
               context_config.tuningConfig.mode == current_config.tuningConfig.mode &&
               context_config.tuningConfig.cache_file_path == current_config.tuningConfig.cache_file_path &&
               context_config.device_id == current_config.device_id;
    };

    {
        std::lock_guard<std::mutex> lock(engine_mutex);
        if (!canReuseDefaultContext()) {
            m_defaultContext.reset(new CLDNNRemoteCLContext(shared_from_this(), ParamMap(), conf));
        }
    }

    context = m_defaultContext;

<<<<<<< HEAD
    return std::make_shared<CLDNNExecNetwork>(*CloneNetwork(network, conf), context, conf);
=======
    return std::make_shared<CLDNNExecNetwork>(*CloneAndTransformNetwork(network), context, conf);
>>>>>>> e22a0cf6
}

ExecutableNetworkInternal::Ptr clDNNEngine::LoadExeNetworkImpl(const InferenceEngine::ICNNNetwork &network,
                                                               RemoteContext::Ptr context,
                                                               const std::map<std::string, std::string> &config) {
    InferenceEngine::InputsDataMap _networkInputs;
    network.getInputsInfo(_networkInputs);
    check_inputs(_networkInputs);

    auto casted = std::dynamic_pointer_cast<ClContext>(context);
    if (nullptr == casted) {
        THROW_IE_EXCEPTION << "Invalid context";
    }

    CLDNNPlugin::Config conf = getContextImpl(casted)->GetConfig();
    auto device_info = GetDeviceInfo(config);
    conf.enableInt8 = device_info.supports_imad || device_info.supports_immad;
    conf.UpdateFromMap(config);

    if (conf.enableDynamicBatch) {
        conf.max_dynamic_batch = static_cast<int>(network.getBatchSize());
    }

<<<<<<< HEAD
    return std::make_shared<CLDNNExecNetwork>(*CloneNetwork(network, conf), casted, conf);
=======
    return std::make_shared<CLDNNExecNetwork>(*CloneAndTransformNetwork(network), casted, conf);
>>>>>>> e22a0cf6
}

RemoteContext::Ptr clDNNEngine::CreateContext(const ParamMap& params) {
    // parameter map is non-empty
    std::string contextTypeStr = _StrFromParams(params, GPU_PARAM_KEY(CONTEXT_TYPE));

    if (GPU_PARAM_VALUE(OCL) == contextTypeStr) {
        auto context = std::make_shared<CLDNNRemoteCLContext>(shared_from_this(), params, _impl->m_config);
        return std::dynamic_pointer_cast<RemoteContext>(context);
    } else if (GPU_PARAM_VALUE(VA_SHARED) == contextTypeStr) {
        #ifdef WIN32
        auto context = std::make_shared<CLDNNRemoteD3DContext>(shared_from_this(), params, _impl->m_config);
        #else
        auto context = std::make_shared<CLDNNRemoteVAContext>(shared_from_this(), params, _impl->m_config);
        #endif
        return std::dynamic_pointer_cast<RemoteContext>(context);
    } else {
        THROW_IE_EXCEPTION << "Invalid remote context type" << contextTypeStr;
    }
}

RemoteContext::Ptr clDNNEngine::GetDefaultContext() {
    if (nullptr == m_defaultContext) {
        m_defaultContext.reset(new CLDNNRemoteCLContext(shared_from_this(), ParamMap(), _impl->m_config));
    }
    return std::dynamic_pointer_cast<RemoteContext>(m_defaultContext);
}

void clDNNEngine::SetConfig(const std::map<std::string, std::string> &config) {
    _impl->m_config.UpdateFromMap(config);
}

void clDNNEngine::QueryNetwork(const ICNNNetwork& network,
                               const std::map<std::string,
                               std::string>& config,
                               QueryNetworkResult& res) const {
    GetDeviceInfo(config);      // Verify device id
    auto function = network.getFunction();
    if (function != nullptr) {
        std::unordered_set<std::string> originalOps;
        for (auto&& node : function->get_ops()) {
            if (!ngraph::op::is_parameter(node) &&
                !ngraph::op::is_output(node)) {
                originalOps.emplace(node->get_friendly_name());
            }
        }
        auto clonedNetwork = CloneAndTransformNetwork(network);
        std::unordered_set<std::string> supported;
        std::unordered_set<std::string> unsupported;

        std::unordered_set<std::string> splitNames;
        std::unordered_set<std::string> concatNames;
        std::unordered_set<std::string> depLayerNames;

        std::vector<std::shared_ptr<ngraph::Node>> splits;
        std::vector<std::shared_ptr<ngraph::Node>> concats;
        std::vector<std::shared_ptr<ngraph::Node>> nextLayerDependent;

        for (CNNNetworkIterator itLayer{clonedNetwork.get()};
             itLayer != CNNNetworkIterator();
             itLayer++) {
            auto layerIsSupported = [&] {
                auto node = (*itLayer)->getNode();
                if (std::dynamic_pointer_cast<const ::ngraph::opset3::DetectionOutput>(node) != nullptr ||
                    std::dynamic_pointer_cast<const ::ngraph::opset3::PriorBox>(node) != nullptr ||
                    std::dynamic_pointer_cast<const ::ngraph::opset3::PriorBoxClustered>(node) != nullptr ||
                    std::dynamic_pointer_cast<const ::ngraph::opset3::Proposal>(node) != nullptr) {
                    return false;
                } else if (std::dynamic_pointer_cast<const ::ngraph::opset3::Split>(node) != nullptr) {
                    splitNames.emplace(node->get_friendly_name());
                    splits.push_back(node);
                    return false;
                } else if (std::dynamic_pointer_cast<const ::ngraph::opset3::Concat>(node) != nullptr) {
                    concatNames.emplace(node->get_friendly_name());
                    concats.push_back(node);
                    return false;
                } else if (std::dynamic_pointer_cast<const ::ngraph::opset3::Reshape>(node) != nullptr ||
                           std::dynamic_pointer_cast<const ::ngraph::opset3::Squeeze>(node) != nullptr ||
                           std::dynamic_pointer_cast<const ::ngraph::opset3::Unsqueeze>(node) != nullptr ||
                           std::dynamic_pointer_cast<const ::ngraph::opset3::Transpose>(node) != nullptr ||
                           ngraph::op::is_constant(node)) {
                    depLayerNames.emplace(node->get_friendly_name());
                    nextLayerDependent.push_back(node);
                    return false;
                } else if (CLDNNGraph::IsLayerSupported((*itLayer)->type)) {
                    return true;
                } else {
                    return false;
                }
            }();
            const auto fusedNode = (*itLayer)->getNode();
            if (fusedNode == nullptr) {
                // skip layers completely generated by IR transformation
                continue;
            }
            for (auto&& fusedLayerName : ngraph::getFusedNamesVector(fusedNode)) {
                if (contains(originalOps, fusedLayerName)) {
                    if (layerIsSupported) {
                        supported.emplace(fusedLayerName);
                    } else {
                        unsupported.emplace(fusedLayerName);
                    }
                }
            }
        }

        for (auto&& layerName : supported) {
            if (contains(unsupported, layerName)) {
                supported.erase(layerName);
            }
        }
        unsupported.clear();

        for (const auto & split : splits) {
            bool is_supported = true;
            const auto outputs = split->outputs();
            for (const auto& output : outputs) {
                const auto& name = output.get_node()->get_friendly_name();
                if (!contains(supported, name) &&
                    !contains(depLayerNames, name) &&
                    !contains(concatNames, name) &&
                    !contains(splitNames, name)) {
                    is_supported = false;
                    break;
                }
            }
            if (is_supported) {
                supported.emplace(split->get_friendly_name());
            }
        }

        for (const auto& concat : concats) {
            bool is_supported = true;
            const auto inputs = concat->inputs();
            for (const auto& input : inputs) {
                const auto& name = input.get_node()->get_friendly_name();
                if (!contains(supported, name) &&
                    !contains(depLayerNames, name) &&
                    !contains(concatNames, name)) {
                    is_supported = false;
                    break;
                }
            }
            if (is_supported) {
                supported.emplace(concat->get_friendly_name());
            }
        }

        for (const auto& cnl : nextLayerDependent) {
            bool is_supported = true;
            // both inputs and output should be GPU to remain on GPU
            const auto inputs = cnl->inputs();
            for (const auto& input : inputs) {
                const auto& name = input.get_node()->get_friendly_name();
                if (!contains(supported, name)) {
                    is_supported = false;
                    break;
                }
            }
            const auto outputs = cnl->outputs();
            for (const auto& output : outputs) {
                const auto& name = output.get_node()->get_friendly_name();
                if (!contains(supported, name)) {
                    is_supported = false;
                    break;
                }
            }
            if (is_supported) {
                supported.emplace(cnl->get_friendly_name());
            }
        }

        for (auto&& layerName : supported) {
            res.supportedLayersMap.emplace(layerName, GetName());
        }
    } else {
        std::vector<CNNLayer::Ptr> concats;
        std::vector<CNNLayer::Ptr> nextLayerDependent;
        std::vector<CNNLayerPtr> sortedLayers = CNNNetSortTopologically(network);
        for (auto layer : sortedLayers) {
            if (CaselessEq<std::string>()(layer->type, "DetectionOutput")) {
            } else if (CaselessEq<std::string>()(layer->type, "PriorBox")) {
            } else if (CaselessEq<std::string>()(layer->type, "Proposal")) {
            } else if (CaselessEq<std::string>()(layer->type, "SimplerNMS")) {
            } else if (CaselessEq<std::string>()(layer->type, "Concat")) {
                concats.push_back(layer);
            } else if (CaselessEq<std::string>()(layer->type, "reshape")) {
                nextLayerDependent.push_back(layer);
            } else if (CaselessEq<std::string>()(layer->type, "permute")) {
                nextLayerDependent.push_back(layer);
            } else if (CaselessEq<std::string>()(layer->type, "Const")) {
                nextLayerDependent.push_back(layer);
            } else if (CLDNNGraph::IsLayerSupported(layer->type)) {
                res.supportedLayersMap.insert({ layer->name, GetName() });
            }
        }
        // evaluation of concats - if all parent layers are supported, only in this case we
        // will mark concat as a supported for GPU
        for (const auto& concat : concats) {
            // take all parrents.
            bool supported = true;
            for (DataWeakPtr insData : concat->insData) {
                CNNLayerPtr prev = getCreatorLayer(insData.lock()).lock();
                // verify if previous layer is not supported or if it in the list of not defined layers yet
                // not defined layers are treated as layers which will be assigned to GPU if next layer is assigned to GPU
                if (res.supportedLayersMap.find(prev->name) == res.supportedLayersMap.end()
                    && std::find(nextLayerDependent.begin(), nextLayerDependent.end(), prev) == nextLayerDependent.end()) {
                    supported = false;
                }
            }
            if (supported) {
                res.supportedLayersMap.insert({ concat->name, GetName() });
            }
        }

        // evaluation of constant blobs - if all consumers are on GPU,
        // then leave it on GPU, else - move to other device
        for (auto cnl = nextLayerDependent.rbegin();
            cnl != nextLayerDependent.rend();
            cnl++) {
            bool supported = true;
            for (DataPtr out : (*cnl)->outData) {
                for (auto ol : getInputTo(out)) {
                    if (res.supportedLayersMap.find(ol.second->name) == res.supportedLayersMap.end()) {
                        supported = false;
                    }
                }
            }

            if (supported) {
                res.supportedLayersMap.insert({ (*cnl)->name, GetName() });
            }
        }
    }
}

Parameter clDNNEngine::GetConfig(const std::string& name, const std::map<std::string, Parameter>& /*options*/) const {
    Parameter result;
    auto option = _impl->m_config.key_config_map.find(name);
    if (option != _impl->m_config.key_config_map.end()) {
        result = option->second;
    } else {
        THROW_IE_EXCEPTION << "Unsupported config key : " << name;
    }
    return result;
}

auto StringRightTrim = [](std::string string, std::string substring, bool case_sensitive = true) {
    auto ret_str = string;
    if (!case_sensitive) {
        std::transform(string.begin(), string.end(), string.begin(), ::tolower);
        std::transform(substring.begin(), substring.end(), substring.begin(), ::tolower);
    }
    auto erase_position = string.rfind(substring);
    if (erase_position != std::string::npos) {
        // if space exists before substring remove it also
        if (std::isspace(string.at(erase_position - 1))) {
            erase_position--;
        }
        return ret_str.substr(0, erase_position);
    }
    return ret_str;
};

Parameter clDNNEngine::GetMetric(const std::string& name, const std::map<std::string, Parameter>& options) const {
    auto device_id = GetConfig(CONFIG_KEY(DEVICE_ID), {});
    if (options.find(CONFIG_KEY(DEVICE_ID)) != options.end())
        device_id = options.at(CONFIG_KEY(DEVICE_ID)).as<std::string>();

    auto iter = device_map.find(device_id);
    auto device_info = iter != device_map.end() ?
        iter->second.get_info() :
        device_map.begin()->second.get_info();

    if (name == METRIC_KEY(SUPPORTED_METRICS)) {
        std::vector<std::string> metrics;
        metrics.push_back(METRIC_KEY(AVAILABLE_DEVICES));
        metrics.push_back(METRIC_KEY(SUPPORTED_METRICS));
        metrics.push_back(METRIC_KEY(FULL_DEVICE_NAME));
        metrics.push_back(METRIC_KEY(OPTIMIZATION_CAPABILITIES));
        metrics.push_back(METRIC_KEY(SUPPORTED_CONFIG_KEYS));
        metrics.push_back(METRIC_KEY(RANGE_FOR_ASYNC_INFER_REQUESTS));
        metrics.push_back(METRIC_KEY(RANGE_FOR_STREAMS));
        IE_SET_METRIC_RETURN(SUPPORTED_METRICS, metrics);
    } else if (name == METRIC_KEY(AVAILABLE_DEVICES)) {
        std::vector<std::string> availableDevices = { };
        for (auto const& dev : device_map)
            availableDevices.push_back(dev.first);
        IE_SET_METRIC_RETURN(AVAILABLE_DEVICES, availableDevices);
    } else if (name == METRIC_KEY(FULL_DEVICE_NAME)) {
        IE_SET_METRIC_RETURN(FULL_DEVICE_NAME, StringRightTrim(device_info.dev_name, "NEO", false));
    } else if (name == METRIC_KEY(SUPPORTED_CONFIG_KEYS)) {
        std::vector<std::string> configKeys;
        for (auto opt : _impl->m_config.key_config_map)
            configKeys.push_back(opt.first);
        IE_SET_METRIC_RETURN(SUPPORTED_CONFIG_KEYS, configKeys);
    } else if (name == METRIC_KEY(OPTIMIZATION_CAPABILITIES)) {
        std::vector<std::string> capabilities;

        capabilities.push_back(METRIC_VALUE(FP32));
        capabilities.push_back(METRIC_VALUE(BIN));
        if (device_info.supports_fp16)
            capabilities.push_back(METRIC_VALUE(FP16));
        if (device_info.supports_imad || device_info.supports_immad)
            capabilities.push_back(METRIC_VALUE(INT8));

        IE_SET_METRIC_RETURN(OPTIMIZATION_CAPABILITIES, capabilities);
    } else if (name == METRIC_KEY(RANGE_FOR_ASYNC_INFER_REQUESTS)) {
        std::tuple<unsigned int, unsigned int, unsigned int> range = std::make_tuple(1, 2, 1);
        IE_SET_METRIC_RETURN(RANGE_FOR_ASYNC_INFER_REQUESTS, range);
    } else if (name == METRIC_KEY(RANGE_FOR_STREAMS)) {
        std::tuple<unsigned int, unsigned int> range = std::make_tuple(1, 2);
        IE_SET_METRIC_RETURN(RANGE_FOR_STREAMS, range);
    } else {
        THROW_IE_EXCEPTION << "Unsupported metric key " << name;
    }
}

};  // namespace CLDNNPlugin

INFERENCE_PLUGIN_API(StatusCode) CreatePluginEngine(IInferencePlugin*& plugin, ResponseDesc* resp) noexcept {
    try {
        plugin = make_ie_compatible_plugin(
            { 2, 1,
             CI_BUILD_NUMBER,
             "clDNNPlugin" }, std::make_shared<CLDNNPlugin::clDNNEngine>());
        return OK;
    }
    catch (std::exception & ex) {
        return DescriptionBuffer(GENERAL_ERROR, resp) << ex.what();
    }
}
<|MERGE_RESOLUTION|>--- conflicted
+++ resolved
@@ -32,14 +32,11 @@
 #include <transformations/convert_opset1_to_legacy/convert_opset1_to_legacy.hpp>
 #include <transformations/convert_opset2_to_opset1/convert_opset2_to_opset1.hpp>
 #include <transformations/convert_opset3_to_opset2/convert_opset3_to_opset2.hpp>
-<<<<<<< HEAD
 
 #include <transformations/low_precision/transformer.hpp>
 #include <transformations/low_precision/mat_mul.hpp>
-
-=======
 #include <transformations/rt_info/fused_names_attribute.hpp>
->>>>>>> e22a0cf6
+
 #include "convert_function_to_cnn_network.hpp"
 #include <ie_util_internal.hpp>
 #include <graph_transformer.h>
@@ -78,11 +75,7 @@
     return device_info;
 }
 
-<<<<<<< HEAD
-InferenceEngine::ICNNNetwork::Ptr clDNNEngine::CloneNetwork(const InferenceEngine::ICNNNetwork& network, const Config& config) const {
-=======
 InferenceEngine::ICNNNetwork::Ptr clDNNEngine::CloneAndTransformNetwork(const InferenceEngine::ICNNNetwork& network) const {
->>>>>>> e22a0cf6
     std::shared_ptr<ICNNNetwork> clonedNetwork = cloneNetwork(network);
     if (clonedNetwork->getFunction()) {
         const auto transformations_callback = [](const std::shared_ptr<const ::ngraph::Node> &node) -> bool {
@@ -107,13 +100,17 @@
         // Disable shape inference (WA for generic operations)
         ::ngraph::op::GenericIE::DisableReshape noReshape(nGraphFunc);
 
-        // Note: instead of running all Conversion Transformations you can make up your own transformation pipeline
-        ngraph::pass::Manager manager;
-        manager.register_pass<ngraph::pass::CommonOptimizations>();
-        manager.register_pass<ngraph::pass::ConvertOpSet3ToOpSet2>();
-        manager.register_pass<ngraph::pass::ConvertOpSet2ToOpSet1>();
-        manager.set_callback(transformations_callback);
-        manager.run_passes(nGraphFunc);
+        {
+            // Note: instead of running all Conversion Transformations you can make up your own transformation pipeline
+            ngraph::pass::Manager manager;
+            manager.register_pass<ngraph::pass::CommonOptimizations>();
+            manager.register_pass<ngraph::pass::ConvertOpSet3ToOpSet2>();
+            manager.register_pass<ngraph::pass::ConvertOpSet2ToOpSet1>();
+            manager.set_callback(transformations_callback);
+            manager.run_passes(nGraphFunc);
+        }
+
+        CLDNNPlugin::Config config = _impl->m_config;
 
         using namespace ngraph::pass::low_precision;
         if (config.enableInt8 && (config.lptVersion == Config::LptVersion::nGraph)) {
@@ -131,19 +128,18 @@
             ngraph::op::util::BinaryElementwiseArithmetic::multi_type_global = true;
         }
 
-        manager = ngraph::pass::Manager();
-        manager.register_pass<ngraph::pass::ConvertOpSet1ToLegacy>();
-        manager.set_callback(transformations_callback);
-        manager.run_passes(nGraphFunc);
-
-<<<<<<< HEAD
-=======
+        {
+            ngraph::pass::Manager manager = ngraph::pass::Manager();
+            manager.register_pass<ngraph::pass::ConvertOpSet1ToLegacy>();
+            manager.set_callback(transformations_callback);
+            manager.run_passes(nGraphFunc);
+        }
+
         // Apply all transformations to TensorIterator body
         ngraph::pass::Manager ti_manager;
         ti_manager.register_pass<ngraph::pass::ApplyTransformationsToTIBody>(manager);
         ti_manager.run_passes(nGraphFunc);
 
->>>>>>> e22a0cf6
         clonedNetwork = InferenceEngine::details::convertFunctionToICNNNetwork(nGraphFunc, *clonedNetwork);
     }
 
@@ -251,11 +247,7 @@
 
     context = m_defaultContext;
 
-<<<<<<< HEAD
-    return std::make_shared<CLDNNExecNetwork>(*CloneNetwork(network, conf), context, conf);
-=======
     return std::make_shared<CLDNNExecNetwork>(*CloneAndTransformNetwork(network), context, conf);
->>>>>>> e22a0cf6
 }
 
 ExecutableNetworkInternal::Ptr clDNNEngine::LoadExeNetworkImpl(const InferenceEngine::ICNNNetwork &network,
@@ -279,11 +271,7 @@
         conf.max_dynamic_batch = static_cast<int>(network.getBatchSize());
     }
 
-<<<<<<< HEAD
-    return std::make_shared<CLDNNExecNetwork>(*CloneNetwork(network, conf), casted, conf);
-=======
     return std::make_shared<CLDNNExecNetwork>(*CloneAndTransformNetwork(network), casted, conf);
->>>>>>> e22a0cf6
 }
 
 RemoteContext::Ptr clDNNEngine::CreateContext(const ParamMap& params) {
