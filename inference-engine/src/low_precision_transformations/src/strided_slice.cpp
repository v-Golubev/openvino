--- conflicted
+++ resolved
@@ -17,24 +17,14 @@
     const std::shared_ptr<ngraph::Node> strSlice,
     const std::shared_ptr<ngraph::Node> dequantizaitonConstant) {
     auto constant = as_type_ptr<ngraph::opset1::Constant>(dequantizaitonConstant);
-<<<<<<< HEAD
-    if (NetworkHelper::isScalarLike(constant)) {
+    auto constantShape = constant->get_shape();
+    if (shape_size(constantShape) == 1ul) {
         return NetworkHelper::toScalar(constant);
     }
 
     const auto stridedSlicePShape = strSlice->get_input_partial_shape(0);
-    auto constantShape = constant->get_shape();
     const size_t rank = stridedSlicePShape.rank().get_length();
     if (rank != constantShape.size()) {
-=======
-    auto constantShape = constant->get_shape();
-    if (ngraph::shape_size(constantShape) == 1ul) {
-        return NetworkHelper::toScalar(constant);
-    }
-
-    const auto stridedSliceShape = strSlice->get_input_shape(0);
-    if (stridedSliceShape.size() != constantShape.size()) {
->>>>>>> b68166fc
         ngraph::Shape newConstantShape;
         if (ngraph::shape_size(constantShape) == 1) {
             newConstantShape = ngraph::Shape(rank, 1);
