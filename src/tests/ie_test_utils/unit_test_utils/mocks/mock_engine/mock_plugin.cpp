// Copyright (C) 2018-2023 Intel Corporation
// SPDX-License-Identifier: Apache-2.0
//

#include "mock_plugin.hpp"

#include <iostream>
#include <map>
#include <memory>
#include <mutex>
#include <queue>
#include <string>
#include <utility>

#include "cpp_interfaces/interface/ie_iplugin_internal.hpp"
#include "description_buffer.hpp"
#include "ie_icore.hpp"
#include "openvino/core/except.hpp"
#include "openvino/runtime/common.hpp"
#include "openvino/runtime/icore.hpp"
#include "openvino/runtime/iplugin.hpp"

class MockInternalPlugin : public ov::IPlugin {
    ov::IPlugin* m_plugin;
    std::shared_ptr<ov::IPlugin> m_converted_plugin;
    InferenceEngine::IInferencePlugin* m_old_plugin;
    ov::AnyMap config;

public:
    explicit MockInternalPlugin(InferenceEngine::IInferencePlugin* target) : m_old_plugin(target) {
        std::shared_ptr<InferenceEngine::IInferencePlugin> shared_target(target,
                                                                         [](InferenceEngine::IInferencePlugin*) {});
        m_converted_plugin = InferenceEngine::convert_plugin(shared_target);
        m_plugin = m_converted_plugin.get();
    }
    explicit MockInternalPlugin(ov::IPlugin* target) : m_plugin(target) {}
    explicit MockInternalPlugin() = default;

    std::shared_ptr<ov::ICompiledModel> compile_model(const std::shared_ptr<const ov::Model>& model,
                                                      const ov::AnyMap& properties) const override {
        if (m_plugin)
            return m_plugin->compile_model(model, properties);
        OPENVINO_NOT_IMPLEMENTED;
    }

    std::shared_ptr<ov::ICompiledModel> compile_model(const std::string& model_path,
                                                      const ov::AnyMap& properties) const override {
        if (m_plugin)
            return m_plugin->compile_model(model_path, properties);
        OPENVINO_NOT_IMPLEMENTED;
    }

    std::shared_ptr<ov::ICompiledModel> compile_model(const std::shared_ptr<const ov::Model>& model,
                                                      const ov::AnyMap& properties,
                                                      const ov::RemoteContext& context) const override {
        if (m_plugin)
            return m_plugin->compile_model(model, properties, context);
        OPENVINO_NOT_IMPLEMENTED;
    }

    void set_property(const ov::AnyMap& properties) override {
        config = properties;
        if (m_plugin) {
            m_plugin->set_property(config);
        }
    }

    ov::Any get_property(const std::string& name, const ov::AnyMap& arguments) const override {
        if (m_plugin)
            return m_plugin->get_property(name, arguments);
        OPENVINO_NOT_IMPLEMENTED;
    }

    std::shared_ptr<ov::IRemoteContext> create_context(const ov::AnyMap& remote_properties) const override {
        if (m_plugin)
            return m_plugin->create_context(remote_properties);
        OPENVINO_NOT_IMPLEMENTED;
    }

    std::shared_ptr<ov::IRemoteContext> get_default_context(const ov::AnyMap& remote_properties) const override {
        if (m_plugin)
            return m_plugin->get_default_context(remote_properties);
        OPENVINO_NOT_IMPLEMENTED;
    }

    std::shared_ptr<ov::ICompiledModel> import_model(std::istream& model, const ov::AnyMap& properties) const override {
        if (m_plugin)
            return m_plugin->import_model(model, properties);
        OPENVINO_NOT_IMPLEMENTED;
    }

    std::shared_ptr<ov::ICompiledModel> import_model(std::istream& model,
                                                     const ov::RemoteContext& context,
                                                     const ov::AnyMap& properties) const override {
        if (m_plugin)
            return m_plugin->import_model(model, context, properties);
        OPENVINO_NOT_IMPLEMENTED;
    }

    ov::SupportedOpsMap query_model(const std::shared_ptr<const ov::Model>& model,
                                    const ov::AnyMap& properties) const override {
        if (m_plugin)
            return m_plugin->query_model(model, properties);
        OPENVINO_NOT_IMPLEMENTED;
    }

    void set_parameters_if_need(const std::shared_ptr<ov::ICore>& core, const std::string& dev_name) const {
        if (m_plugin) {
            if (!m_plugin->get_core() && core) {
                m_plugin->set_core(core);
            }
            if (m_plugin->get_device_name().empty()) {
                m_plugin->set_device_name(dev_name);
            }
        }
        if (m_old_plugin) {
            if (!m_old_plugin->GetCore() && core) {
                auto old_core = std::static_pointer_cast<InferenceEngine::ICore>(core);
                m_old_plugin->SetCore(old_core);
            }
            if (m_old_plugin->GetName().empty()) {
                m_old_plugin->SetName(dev_name);
            }
        }
    }
};

void MockPlugin::set_parameters_if_need() const {
    auto core = get_core();
    if (auto internal_plugin = std::dynamic_pointer_cast<const MockInternalPlugin>(m_plugin)) {
        internal_plugin->set_parameters_if_need(core, get_device_name());
    }
}

MockPlugin::MockPlugin(const std::shared_ptr<ov::IPlugin>& target) : m_plugin(target) {
    OPENVINO_ASSERT(m_plugin);
}

void MockPlugin::set_property(const ov::AnyMap& properties) {
    set_parameters_if_need();
    m_plugin->set_property(properties);
}

ov::Any MockPlugin::get_property(const std::string& name, const ov::AnyMap& arguments) const {
    set_parameters_if_need();
    return m_plugin->get_property(name, arguments);
}

<<<<<<< HEAD
std::shared_ptr<InferenceEngine::IExecutableNetworkInternal> MockPlugin::ImportNetwork(
    std::shared_ptr<ngraph::runtime::AlignedBuffer>& networkBuffer,
    const std::map<std::string, std::string>& config) {
    if (_target) {
        return _target->ImportNetwork(networkBuffer, config);
    } else {
        IE_THROW(NotImplemented);
    }
}

std::shared_ptr<InferenceEngine::IExecutableNetworkInternal> MockPlugin::ImportNetwork(
    std::shared_ptr<ngraph::runtime::AlignedBuffer>& networkBuffer,
    const std::shared_ptr<InferenceEngine::RemoteContext>& context,
    const std::map<std::string, std::string>& config) {
    if (_target) {
        return _target->ImportNetwork(networkBuffer, context, config);
    } else {
        IE_THROW(NotImplemented);
    }
}

std::shared_ptr<InferenceEngine::RemoteContext> MockPlugin::GetDefaultContext(const InferenceEngine::ParamMap& params) {
    if (_target) {
        return _target->GetDefaultContext(params);
    } else {
        IE_THROW(NotImplemented);
    }
=======
std::shared_ptr<ov::ICompiledModel> MockPlugin::compile_model(const std::shared_ptr<const ov::Model>& model,
                                                              const ov::AnyMap& properties) const {
    set_parameters_if_need();
    return m_plugin->compile_model(model, properties);
>>>>>>> 8cda1fdc
}

std::shared_ptr<ov::ICompiledModel> MockPlugin::compile_model(const std::string& model_path,
                                                              const ov::AnyMap& properties) const {
    set_parameters_if_need();
    return m_plugin->compile_model(model_path, properties);
}

std::shared_ptr<ov::ICompiledModel> MockPlugin::compile_model(const std::shared_ptr<const ov::Model>& model,
                                                              const ov::AnyMap& properties,
                                                              const ov::RemoteContext& context) const {
    set_parameters_if_need();
    return m_plugin->compile_model(model, properties, context);
}

std::shared_ptr<ov::IRemoteContext> MockPlugin::create_context(const ov::AnyMap& remote_properties) const {
    set_parameters_if_need();
    return m_plugin->create_context(remote_properties);
}

std::shared_ptr<ov::IRemoteContext> MockPlugin::get_default_context(const ov::AnyMap& remote_properties) const {
    set_parameters_if_need();
    return m_plugin->get_default_context(remote_properties);
}

std::shared_ptr<ov::ICompiledModel> MockPlugin::import_model(std::istream& model, const ov::AnyMap& properties) const {
    set_parameters_if_need();
    return m_plugin->import_model(model, properties);
}
std::shared_ptr<ov::ICompiledModel> MockPlugin::import_model(std::istream& model,
                                                             const ov::RemoteContext& context,
                                                             const ov::AnyMap& properties) const {
    set_parameters_if_need();
    return m_plugin->import_model(model, context, properties);
}
ov::SupportedOpsMap MockPlugin::query_model(const std::shared_ptr<const ov::Model>& model,
                                            const ov::AnyMap& properties) const {
    set_parameters_if_need();
    return m_plugin->query_model(model, properties);
}

std::queue<std::shared_ptr<ov::IPlugin>> targets;
std::mutex targets_mutex;

OPENVINO_PLUGIN_API void CreatePluginEngine(std::shared_ptr<ov::IPlugin>& plugin) {
    std::shared_ptr<ov::IPlugin> internal_plugin;
    if (targets.empty()) {
        internal_plugin = std::make_shared<MockInternalPlugin>();
    } else {
        std::lock_guard<std::mutex> lock(targets_mutex);
        internal_plugin = targets.front();
        targets.pop();
    }
    plugin = std::make_shared<MockPlugin>(internal_plugin);
}

OPENVINO_PLUGIN_API void InjectProxyEngine(InferenceEngine::IInferencePlugin* target) {
    std::lock_guard<std::mutex> lock(targets_mutex);
    targets.push(std::make_shared<MockInternalPlugin>(target));
}

OPENVINO_PLUGIN_API void InjectPlugin(ov::IPlugin* target) {
    std::lock_guard<std::mutex> lock(targets_mutex);
    targets.push(std::make_shared<MockInternalPlugin>(target));
}<|MERGE_RESOLUTION|>--- conflicted
+++ resolved
@@ -146,40 +146,10 @@
     return m_plugin->get_property(name, arguments);
 }
 
-<<<<<<< HEAD
-std::shared_ptr<InferenceEngine::IExecutableNetworkInternal> MockPlugin::ImportNetwork(
-    std::shared_ptr<ngraph::runtime::AlignedBuffer>& networkBuffer,
-    const std::map<std::string, std::string>& config) {
-    if (_target) {
-        return _target->ImportNetwork(networkBuffer, config);
-    } else {
-        IE_THROW(NotImplemented);
-    }
-}
-
-std::shared_ptr<InferenceEngine::IExecutableNetworkInternal> MockPlugin::ImportNetwork(
-    std::shared_ptr<ngraph::runtime::AlignedBuffer>& networkBuffer,
-    const std::shared_ptr<InferenceEngine::RemoteContext>& context,
-    const std::map<std::string, std::string>& config) {
-    if (_target) {
-        return _target->ImportNetwork(networkBuffer, context, config);
-    } else {
-        IE_THROW(NotImplemented);
-    }
-}
-
-std::shared_ptr<InferenceEngine::RemoteContext> MockPlugin::GetDefaultContext(const InferenceEngine::ParamMap& params) {
-    if (_target) {
-        return _target->GetDefaultContext(params);
-    } else {
-        IE_THROW(NotImplemented);
-    }
-=======
 std::shared_ptr<ov::ICompiledModel> MockPlugin::compile_model(const std::shared_ptr<const ov::Model>& model,
                                                               const ov::AnyMap& properties) const {
     set_parameters_if_need();
     return m_plugin->compile_model(model, properties);
->>>>>>> 8cda1fdc
 }
 
 std::shared_ptr<ov::ICompiledModel> MockPlugin::compile_model(const std::string& model_path,
@@ -215,6 +185,22 @@
     set_parameters_if_need();
     return m_plugin->import_model(model, context, properties);
 }
+
+std::shared_ptr<ov::ICompiledModel> MockPlugin::import_model(
+    std::shared_ptr<ngraph::runtime::AlignedBuffer>& model_buffer,
+    const ov::AnyMap& properties) const {
+    set_parameters_if_need();
+    return m_plugin->import_model(model_buffer, properties);
+}
+
+std::shared_ptr<ov::ICompiledModel> MockPlugin::import_model(
+    std::shared_ptr<ngraph::runtime::AlignedBuffer>& model_buffer,
+    const ov::RemoteContext& context,
+    const ov::AnyMap& properties) const {
+    set_parameters_if_need();
+    return m_plugin->import_model(model_buffer, context, properties);
+}
+
 ov::SupportedOpsMap MockPlugin::query_model(const std::shared_ptr<const ov::Model>& model,
                                             const ov::AnyMap& properties) const {
     set_parameters_if_need();
