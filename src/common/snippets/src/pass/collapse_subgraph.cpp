// Copyright (C) 2018-2022 Intel Corporation
// SPDX-License-Identifier: Apache-2.0
//

#include "snippets/remarks.hpp"
#include <snippets/itt.hpp>

#include "snippets/pass/collapse_subgraph.hpp"
#include "snippets/op/subgraph.hpp"

#include <ngraph/opsets/opset1.hpp>
#include <ngraph/opsets/opset5.hpp>
#include <ngraph/rt_info.hpp>
#include <ngraph/op/loop.hpp>
#include "transformations/utils/utils.hpp"

#include <memory>
#include <vector>
#include <cassert>
#include <queue>
#include <string>
#include <numeric>
#include <climits>


namespace ngraph {
namespace snippets {
namespace pass {


namespace {

auto outputs_are_not_broadcastable(const std::shared_ptr<const Node>& node) -> bool {
    auto outputs = node->outputs();
    auto find_smallest_output_shape = [](const std::vector<Output<const Node>>& outputs) -> Shape {
        return std::accumulate(std::begin(outputs), std::end(outputs), ngraph::Shape(outputs.begin()->get_shape()),
            [](Shape& other_shape, const Output<const Node>& output){
                return shape_size(output.get_shape()) < shape_size(other_shape) ? output.get_shape() : other_shape;
            });
    };
    auto ref_shape = find_smallest_output_shape(outputs);

    auto check_shapes_broadcastable = [ref_shape](const Output<const Node>& output) -> bool {
        auto other_shape = output.get_shape();

        if (other_shape.size() != ref_shape.size()) {
            return false;
        }

        return std::inner_product(std::begin(other_shape), std::end(other_shape), std::begin(ref_shape), true,
                            std::logical_and<bool>(), [](Shape::value_type lsh, Shape::value_type rsh){
                                return rsh == 1 || lsh == rsh;
                            });
    };

    return std::find_if_not(std::begin(outputs), std::end(outputs), check_shapes_broadcastable) != std::end(outputs);
}

auto is_layout_oblivious(const std::shared_ptr<const Node> &n) -> bool {
    OV_ITT_SCOPED_TASK(ngraph::pass::itt::domains::SnippetsTransform, "Snippets::is_layout_oblivious")
    auto is_layout_oblivious_binary = [](const std::shared_ptr<const Node> &n) -> bool {
        return ov::is_type<opset1::Add>(n)
            || ov::is_type<opset1::Divide>(n)
            || ov::is_type<opset1::Equal>(n)
            || ov::is_type<opset1::FloorMod>(n)
            || ov::is_type<opset1::Greater>(n)
            || ov::is_type<opset1::GreaterEqual>(n)
            || ov::is_type<opset1::Less>(n)
            || ov::is_type<opset1::LessEqual>(n)
            || ov::is_type<opset1::LogicalAnd>(n)
            || ov::is_type<opset1::LogicalOr>(n)
            || ov::is_type<opset1::LogicalXor>(n)
            || ov::is_type<opset1::Maximum>(n)
            || ov::is_type<opset1::Minimum>(n)
            || ov::is_type<opset1::Mod>(n)
            || ov::is_type<opset1::Multiply>(n)
            || ov::is_type<opset1::NotEqual>(n)
            || ov::is_type<opset1::PRelu>(n)
            || ov::is_type<opset1::Power>(n)
            || ov::is_type<opset1::SquaredDifference>(n)
            || ov::is_type<opset1::Subtract>(n)
            || ov::is_type<opset1::Xor>(n);
    };

    auto is_layout_oblivious_unary = [](const std::shared_ptr<const Node> &n) -> bool {
        return ov::is_type<opset1::Abs>(n)
            || ov::is_type<opset1::Clamp>(n)
            || ov::is_type<opset1::Floor>(n)
            || ov::is_type<opset1::Ceiling>(n)
            || ov::is_type<opset1::Elu>(n)
            || ov::is_type<opset1::Erf>(n)
            || ov::is_type<opset1::Exp>(n)
            || ov::is_type<opset1::LogicalNot>(n)
            || ov::is_type<opset1::Negative>(n)
            || ov::is_type<opset1::Relu>(n)
            || ov::is_type<opset5::Round>(n)
            || ov::is_type<opset1::Sigmoid>(n)
            || ov::is_type<opset1::Sqrt>(n)
            || ov::is_type<opset1::Tanh>(n)
            || ov::is_type<ngraph::op::v0::Gelu>(n)
            || ov::is_type<ngraph::op::v7::Gelu>(n)
            || ov::is_type<ngraph::op::v4::HSwish>(n)
            || ov::is_type<ngraph::op::v0::Convert>(n);
    };
    return is_layout_oblivious_unary(n) || is_layout_oblivious_binary(n);
}

auto has_supported_in_out(const std::shared_ptr<const Node> &n) -> bool {
    auto supported = [](descriptor::Tensor& t) -> bool {
        static const std::set<ngraph::element::Type> supported_data_types =
                { ngraph::element::f32, ngraph::element::i32, ngraph::element::bf16, ngraph::element::i8, ngraph::element::u8 };
        return t.get_partial_shape().is_static() && supported_data_types.count(t.get_element_type()) != 0;
    };
    const auto & inputs = n->inputs();
    const auto & outputs = n->outputs();
    // todo: Is this check necessary? Remove if not
    for (const auto& out : outputs) {
        for (const auto &in_out : out.get_target_inputs()) {
            if (ov::is_type<ngraph::op::v5::Loop>(in_out.get_node()->shared_from_this())) {
                return false;
            }
        }
    }
    return std::all_of(inputs.begin(), inputs.end(), [&](const Input<const Node>& in) {return  supported(in.get_tensor());}) &&
           std::all_of(outputs.begin(), outputs.end(), [&](const Output<const Node>& out) {return  supported(out.get_tensor());});
}

auto has_result_child(const std::shared_ptr<const Node> &node) -> bool {
    for (const auto &child : node->get_users()) {
        if (ov::is_type<ngraph::opset1::Result>(child)) {
            return true;
        }
    }
    return false;
}

auto get_num_result_children(const std::shared_ptr<const Node> &node) -> size_t {
    size_t result = 0;
    for (const auto &child : node->get_users()) {
        if (ov::is_type<ngraph::opset1::Result>(child)) {
            result++;
        }
    }
    return result;
}
// Need to update tensor name manually, since intel_cpu::Graph::Replicate() looks at input.get_tensor().get_name();
// If subgraph->get_output_size() == 1, then the name will be restored correctly from the node name
auto update_out_tensor_name(std::shared_ptr<ngraph::snippets::op::Subgraph> &subgraph) -> void {
    bool not_set = true;
    for (unsigned int i = 0; i < subgraph->get_output_size() && not_set; i++) {
        for (const auto &in : subgraph->get_output_target_inputs(i)) {
            if (ov::is_type<opset1::Result>(in.get_node())) {
<<<<<<< HEAD
                auto out_tensor = subgraph->output(i).get_tensor_ptr();
                NGRAPH_SUPPRESS_DEPRECATED_START
                if (out_tensor->get_name().empty()) {
                    const auto& body_result = subgraph->body().get_output_op(i);
                    const auto& body_result_input = body_result->get_input_source_output(0);
                    // Note that create_ie_output_name() checks only deprecated output.get_tensor().get_name()
                    // However output.get_tensor().get_names() should also be updated
                    if (!body_result_input.get_names().empty())
                        out_tensor->add_names(body_result_input.get_names());
                    std::string newTensorName = ngraph::op::util::get_ie_output_name(body_result_input);
                    out_tensor->set_name(newTensorName);
                }
                NGRAPH_SUPPRESS_DEPRECATED_END
=======
                const auto& body_result = subgraph->get_body()->get_output_op(i);
                const auto& body_result_input = body_result->get_input_source_output(0);
                op::Subgraph::fill_empty_output_names(subgraph->output(i), body_result_input);
>>>>>>> 1f5c7301
                not_set = false;
                break;
            }
        }
    }
}
} // namespace

bool AppropriateForSubgraph(const std::shared_ptr<const Node> &node) {
    return is_layout_oblivious(node) && has_supported_in_out(node);
}

void SetSnippetsNodeType(const std::shared_ptr<Node> &node, SnippetsNodeType nodeType) {
    auto &rt = node->get_rt_info();
    rt["SnippetsNodeType"] = nodeType;
}

SnippetsNodeType GetSnippetsNodeType(const std::shared_ptr<const Node> &node) {
    OV_ITT_SCOPED_TASK(ngraph::pass::itt::domains::SnippetsTransform, "Snippets::GetSnippetsNodeType")
    auto &rt = node->get_rt_info();
    const auto rinfo = rt.find("SnippetsNodeType");
    if (rinfo == rt.end())
        return SnippetsNodeType::NotSet;
    return rinfo->second.as<SnippetsNodeType>();
}

void SetTopologicalOrder(const std::shared_ptr<Node> &node, int64_t order) {
    OV_ITT_SCOPED_TASK(ngraph::pass::itt::domains::SnippetsTransform, "Snippets::SetTopologicalOrder")
    auto &rt = node->get_rt_info();
    rt["TopologicalOrder"] = order;
}

int64_t GetTopologicalOrder(const std::shared_ptr<const Node> &node) {
    auto &rt = node->get_rt_info();
    const auto rinfo = rt.find("TopologicalOrder");
    if (rinfo == rt.end())
        throw ngraph_error("Topological order is required, but not set.");
    return rinfo->second.as<int64_t>();
}

bool EnumerateNodes::run_on_model(const std::shared_ptr<ov::Model> &m) {
    OV_ITT_SCOPED_TASK(ngraph::pass::itt::domains::SnippetsTransform, "Snippets::EnumerateNodes")
    int64_t order = 0;
    // Todo: We don't really have to set order for every node, just for subgraph parents and children would be enough
    for (auto &node : m->get_ordered_ops()) {
        SetTopologicalOrder(node, order++);
    }
    return true;
}
TokenizeSnippets::TokenizeSnippets() {
    MATCHER_SCOPE(TokenizeSnippets);
    enum continuation_strategy {
        reset,
        abort
    };

    continuation_strategy strategy = continuation_strategy::reset;
    auto label = std::make_shared<pattern::op::Label>(pattern::any_input(),
        [](const std::shared_ptr<const Node> &n) {
            return GetSnippetsNodeType(n) != SnippetsNodeType::SkippedByPlugin && AppropriateForSubgraph(n);
        });
    ngraph::graph_rewrite_callback callback = [&, strategy](ngraph::pattern::Matcher &m) -> bool {
        OV_ITT_SCOPED_TASK(ngraph::pass::itt::domains::SnippetsTransform, "Snippets::CreateSubgraph_callback")
        auto node = m.get_match_root();
        if (transformation_callback(node)) {
            return false;
        }

        remark(1) << "Match root: " << node->get_friendly_name() << " " << node << std::endl;

        const auto getFusedNames = [](const std::shared_ptr<Node>& n) -> std::string {
            auto rt_info = n->get_rt_info();
            auto it = rt_info.find("originalLayersNames");
            if (it != rt_info.end()) {
                return it->second.as<std::string>() + ",";
            }
            return "";
        };

        auto create_single_node_subgraph = [&](const std::shared_ptr<Node> &node) {
            auto subgraph = op::Subgraph::wrap_node_as_subgraph(node);
            subgraph->get_rt_info()["originalLayersNames"] = getFusedNames(node) + node->get_friendly_name();
            ngraph::replace_node(node, subgraph);
            update_out_tensor_name(subgraph);
        };

        auto abort_with_strategy = [&](const std::string& message_reset,
                                                     const std::string& message_abort = "", int priority = 3) {
            if (strategy == continuation_strategy::reset) {
                create_single_node_subgraph(node);
                return true;
            } else if (strategy == continuation_strategy::abort) {
                if (!message_abort.empty()) {
                    remark(priority) << message_abort << std::endl;
                }
            }
            return false;
        };
        // inputs that are already subgraphs
        std::unordered_set<std::shared_ptr<Node>> input_subgraphs;
        // clone bodies because we need a rollback if loop is found
        std::map<std::shared_ptr<Node>, std::shared_ptr<ov::Model>> clones;

        ParameterVector body_parameters;
        // inputs to merged subgraph
        OutputVector external_inputs;
        // inputs to the node before merge to subgraph
        OutputVector internal_inputs;

        auto input_values = node->input_values();
        /*
        * Called with subgraph->input_value(i) arg and used to
        * Check that the attached node input subgraph has the same input as the node itself.
        * If true, then ternary merge is initiated.
        *        input
        *        /   \
        *  subgraph--node
        */
        auto is_recurrent = [&input_values](const ngraph::Output<ngraph::Node>& to_find) -> bool {
            return std::any_of(input_values.begin(), input_values.end(),
                        [&](const ov::Output<ov::Node> &in) {return in == to_find;});
        };
        /*
         * Checks if the passed node introduces loop dependency for given topological bounds (pair of maxParentOrder, minChildOrder).
         * The bounds are presumed to be without dependency. The bounds are updated if no dependency is introduced by the node.
        */
        const auto cyclicDependencyIsIntoduced = [&node](const std::shared_ptr<Node>& nodeToExamine, std::pair<int64_t, int64_t>& currentBounds) -> bool {
            assert(currentBounds.first < currentBounds.second && "Invalid currentBounds passed");
            const auto &parentNodes = ngraph::as_node_vector(nodeToExamine->input_values());
            const int64_t maxParentOrder = std::accumulate(parentNodes.begin(), parentNodes.end(), currentBounds.first,
                                                            [](int64_t maxOrder, std::shared_ptr<Node> n){
                                                                if (ngraph::op::is_constant(n) || ngraph::op::is_parameter(n))
                                                                    return maxOrder;
                                                                return std::max(maxOrder, GetTopologicalOrder(n));
                                                            });
            const auto &childNodes = nodeToExamine->get_users();
            // Skip the node being attached, since it will be a part of subgraph and can't introduce loop dependency
            const int64_t minChildOrder = std::accumulate(childNodes.begin(), childNodes.end(), currentBounds.second,
                                                            [&node](int64_t minOrder, std::shared_ptr<Node> n){
                                                                if (ngraph::op::is_constant(n) || ngraph::op::is_parameter(n) || n == node)
                                                                    return minOrder;
                                                                return std::min(minOrder, GetTopologicalOrder(n));
                                                            });
            if (maxParentOrder < minChildOrder) {
                currentBounds = std::pair<int64_t, int64_t>(maxParentOrder, minChildOrder);
                return false;
            }
            return true;
        };

        for (const auto &input_node : ngraph::as_node_vector(input_values)) {
            if (auto subgraph = ov::as_type_ptr<op::Subgraph>(input_node)) {
                if (!clones.count(input_node)) {
                    auto f = ov::clone_model(subgraph->body());
                    f->set_friendly_name(subgraph->body().get_friendly_name());
                    clones[input_node] = f;
                }
            }
        }
        //  If there are no input subgraphs no need to go further, just create a new one.
        if (clones.empty()) {
            create_single_node_subgraph(node);
            remark(1) << "Starting subgraph at: "  << node->get_friendly_name()
                      << " with " << node->inputs().size() << " inputs and " << node->outputs().size()
                      << " outputs" << std::endl;
            return true;
        }
        std::string fusedNames{};
        size_t num_result_children = 0;
        std::pair<int64_t, int64_t> currentTopoBounds {-1, LONG_MAX};
        cyclicDependencyIsIntoduced(node, currentTopoBounds);
        assert(!cyclicDependencyIsIntoduced(node, currentTopoBounds) && "Cyclic dependency is introduced by the node itself");
        for (const auto& input_value : input_values) {
            auto input_node = input_value.get_node_shared_ptr();
            if (ov::is_type<op::Subgraph>(input_node) &&
                !cyclicDependencyIsIntoduced(input_node, currentTopoBounds)) {
                auto subgraph = std::static_pointer_cast<op::Subgraph>(input_node);
                if (!input_subgraphs.count(input_node)) {
                    input_subgraphs.insert(input_node);

                    fusedNames += getFusedNames(subgraph);

                    num_result_children += has_result_child(subgraph);
                    auto f = clones[input_node];
                    const auto& input_body_parameters = f->get_parameters();
                    // Todo:
                    //  Some of the input subgraphs might have common parents, so some of the input_parameters might already be
                    //  in external_inputs and hence in body_parameters. Here we handle this case and remove repeated body_parameters.
                    //  Would it be better to incorporate all inputs first and then remove repeated params.
                    for (size_t i = 0; i < input_body_parameters.size(); ++i) {
                        auto found = std::find(external_inputs.begin(), external_inputs.end(), subgraph->input_value(i));
                        if (found != external_inputs.end()) {
                            // Todo: here we rely on friendly_name uniqueness. Propose a different algorithm.
                            size_t current_input_index = body_parameters.size();
                            for (size_t p_ind = 0; p_ind <  body_parameters.size(); p_ind++) {
                                const auto & p = body_parameters[p_ind];
                                if (p->get_friendly_name() == found->get_node_shared_ptr()->get_friendly_name()) {
                                    current_input_index = p_ind;
                                    break;
                                }
                            }

                            if (current_input_index < body_parameters.size()) {
                                remark(13) << "replacing " << *found << " " << current_input_index << " with "
                                          << body_parameters[current_input_index] << std::endl;
                                f->replace_parameter(i, body_parameters[current_input_index]);
                            } else {
                                external_inputs.push_back(subgraph->input_value(i));
                                body_parameters.push_back(input_body_parameters[i]);
                            }
                        } else if (is_recurrent(subgraph->input_value(i))) {
                            remark(13) << "ternary merge is conducted " << subgraph->input_value(i).get_node_shared_ptr() << std::endl;

                            auto internal = input_body_parameters[i];
                            auto internal_consumers = internal->outputs();
                            if (auto to_replace_with = ov::as_type_ptr<op::Subgraph>(subgraph->get_input_node_shared_ptr(i))) {
                                // todo: In principle, we can still attach the node to the subgraph if cyclic dependency is introduced during ternary merge.
                                //  Need to support.
                                if (cyclicDependencyIsIntoduced(to_replace_with, currentTopoBounds))
                                    return abort_with_strategy("Attempt to perform recurrent merge for cyclic-dependent subgraphs. Aborting.");
                                for (const auto& output : internal_consumers) {
                                     for (auto consumer : output.get_target_inputs()) {
                                         auto other_body = clones[subgraph->get_input_node_shared_ptr(i)];
                                         auto other_body_result = other_body->get_results()[consumer.get_source_output().get_index()];
                                         auto result_producer = other_body_result->input(0).get_source_output();

                                         consumer.replace_source_output(result_producer.get_node_shared_ptr());
                                     }
                                 }
                            } else {
                                external_inputs.push_back(subgraph->input_value(i));
                                body_parameters.push_back(input_body_parameters[i]);
                            }
                        } else {
                            external_inputs.push_back(subgraph->input_value(i));
                            body_parameters.push_back(input_body_parameters[i]);
                        }
                    }
                }

                // this is there stitching happens, get result of a copy of a body of currently processed input and put it to the new inputs
                // internal output index == external output index
                auto& input_body = clones[input_node];
                size_t source_output_index = input_value.get_index();
                auto source_result = input_body->get_results()[source_output_index];

                // We cannot add new node, that is not Convert, after Convert (that is start node) to avoid arithmetic problems with conversion
                // We can add any new node in Subgraph after Convert (bacause after Input)
                //              Parameter
                //                  |
                //               Convert
                //
                // We cannot add new node, that isn't Convert, in Subgraph after existing Convert
                //              Parameter
                //                Relu
                //               Convert
                //
                // But we can add new Convert in Subgraph after existing Convert
                //              Parameter
                //                Relu
                //               Convert
                //               Convert
                //
                // Thus, We can grow subgraph only if Convert is the first node of subgraph and have to abort it's the last one and we want to add not Convert
                // We have this limitation because at the moment we support only one execution precision inside body, so
                // if there is Convert with input and output data types that aren't equal to supported exec type,
                // we can get conversion math errors
                const auto output_of_subgraph = source_result->get_input_node_shared_ptr(0);
                if (!ov::is_type<ngraph::op::v0::Convert>(node) && ov::is_type<ngraph::op::v0::Convert>(output_of_subgraph)) {
                    // Also we can add new node after < Parameter -> Convert -> Convert -> Convert >
                    auto grandparent = output_of_subgraph->get_input_node_ptr(0);
                    while (ov::is_type<ngraph::op::v0::Convert>(grandparent)) {
                        grandparent = grandparent->get_input_node_ptr(0);
                    }

                    if (!ov::is_type<ngraph::op::v0::Parameter>(grandparent)) {
                        return abort_with_strategy("Convert supports only as Input and as Result of subgraph. Aborting");
                    }
                }
                // Result op has a single input
                internal_inputs.push_back(source_result->input_value(0));
            } else {
                if (op::is_scalar_constant(input_node)) {
                    internal_inputs.push_back(input_node->output(0));
                } else {
                    external_inputs.push_back(input_value);
                    auto new_parameter = std::make_shared<opset1::Parameter>(input_value.get_element_type(), input_value.get_partial_shape());
                    new_parameter->set_friendly_name(input_node->get_friendly_name());
                    body_parameters.push_back(new_parameter);
                    internal_inputs.push_back(new_parameter->output(0));
                }
            }
        }
        fusedNames += node->get_friendly_name();
        num_result_children += get_num_result_children(node);
        if (num_result_children > 1)
            return abort_with_strategy("New subgraph is created since too many Result children are detected");

        auto body_node = node->copy_with_new_inputs(internal_inputs);
        body_node->set_friendly_name(node->get_friendly_name());

        remark(1) << "Original node outputs = " << node->get_output_size()
                    << " body node outputs = " << body_node->get_output_size() << std::endl;

        if (node->get_output_size() != body_node->get_output_size()) {
            throw ngraph_error("original node outputs size and extracted node outputs size doesn't much");
        }

        ResultVector body_results;
        std::vector<std::set<Input<Node>>> subgraph_result_inputs;

        for (auto subgraph : input_subgraphs) {
            for (auto output : subgraph->outputs()) {
                bool first_side_consumer = true;

                for (auto target_input : output.get_target_inputs()) {
                    auto target_node = target_input.get_node()->shared_from_this();

                    if (input_subgraphs.count(target_node)) {
                        remark(13) << "ternary merge is conducted " << subgraph << " -> " << target_node << std::endl;
                    }

                    if (!input_subgraphs.count(target_node) && target_node != node) {
                        if (first_side_consumer) {
                            auto& input_subgraph_body = clones[subgraph];
                            body_results.push_back(std::make_shared<opset1::Result>(input_subgraph_body->get_results()[output.get_index()]->input_value(0)));
                            subgraph_result_inputs.push_back({});

                            first_side_consumer = false;
                        }

                        if (!!subgraph_result_inputs.back().count(target_input)) {
                            throw ngraph_error("target input added twice!!!");
                        }
                        // save target input port outside the body
                        subgraph_result_inputs.back().insert(target_input);
                    }
                }
            }
        }

        for (auto output : node->outputs()) {
            body_results.push_back(std::make_shared<opset1::Result>(body_node->output(output.get_index())));
            subgraph_result_inputs.push_back(output.get_target_inputs());
        }

        if (body_results.size() != subgraph_result_inputs.size()) {
            throw ngraph_error("body results and node results size mismatch during subgraph collaps");
        }
        // todo: move this plugin-specific constraint to the plugin callback
        if (body_parameters.size() + body_results.size() > 12) {
            const std::string message_reset = "new subgraph is created. Impossible to schedule subgraph with " +
            std::to_string(body_parameters.size()) + " inputs and " + std::to_string(body_results.size()) + " outputs.";
            const std::string message_abort = "failed to continue subgraph. Impossible to schedule subgraph with " +
            std::to_string(body_parameters.size()) + " inputs and " + std::to_string(body_results.size()) + " outputs.";
            return abort_with_strategy(message_reset, message_abort);
        }

        auto body = op::create_body(node->get_friendly_name(), body_results, body_parameters);
        for (size_t i = 0; i < body->get_parameters().size(); i++) {
            body->get_parameters()[i]->set_friendly_name(body_parameters[i]->get_friendly_name());
        }
        auto subgraph = op::build_subgraph(node, external_inputs, body);
        const auto & act_body = subgraph->body();
        for (size_t i = 0; i < act_body.get_parameters().size(); i++) {
            act_body.get_parameters()[i]->set_friendly_name(body_parameters[i]->get_friendly_name());
        }

        if (subgraph->get_output_size() != subgraph_result_inputs.size()) {
            throw ngraph_error("newly create subgraph doesn't much number of results");
        }

        if (outputs_are_not_broadcastable(subgraph))
            return abort_with_strategy("New subgraph is created due to outputs of a subgraph not broadcastable.");

        for (size_t i = 0; i < subgraph->get_output_size(); ++i) {
            for (auto target_input : subgraph_result_inputs[i]) {
                target_input.replace_source_output(subgraph->output(i));
            }
        }
        update_out_tensor_name(subgraph);

        subgraph->validate_and_infer_types();

        const auto & act_body1 = subgraph->body();
        for (size_t i = 0; i < act_body1.get_parameters().size(); i++) {
            act_body1.get_parameters()[i]->set_friendly_name(body_parameters[i]->get_friendly_name());
        }
        subgraph->get_rt_info()["originalLayersNames"] = fusedNames;

        remark(1) << "Replacement (merge) done for: "
                    << subgraph->get_friendly_name()
                    << " with " << subgraph->inputs().size()
                    << " inputs and " << subgraph->outputs().size()
                    << " outputs and " << subgraph->body().get_ops().size() << " ops total\n";

        return true;
    };
    auto matcher = std::make_shared<ngraph::pattern::Matcher>(label, matcher_name);
    register_matcher(matcher, callback);
}
} // namespace pass
} // namespace snippets
} // namespace ngraph<|MERGE_RESOLUTION|>--- conflicted
+++ resolved
@@ -150,25 +150,9 @@
     for (unsigned int i = 0; i < subgraph->get_output_size() && not_set; i++) {
         for (const auto &in : subgraph->get_output_target_inputs(i)) {
             if (ov::is_type<opset1::Result>(in.get_node())) {
-<<<<<<< HEAD
-                auto out_tensor = subgraph->output(i).get_tensor_ptr();
-                NGRAPH_SUPPRESS_DEPRECATED_START
-                if (out_tensor->get_name().empty()) {
-                    const auto& body_result = subgraph->body().get_output_op(i);
-                    const auto& body_result_input = body_result->get_input_source_output(0);
-                    // Note that create_ie_output_name() checks only deprecated output.get_tensor().get_name()
-                    // However output.get_tensor().get_names() should also be updated
-                    if (!body_result_input.get_names().empty())
-                        out_tensor->add_names(body_result_input.get_names());
-                    std::string newTensorName = ngraph::op::util::get_ie_output_name(body_result_input);
-                    out_tensor->set_name(newTensorName);
-                }
-                NGRAPH_SUPPRESS_DEPRECATED_END
-=======
-                const auto& body_result = subgraph->get_body()->get_output_op(i);
+                const auto& body_result = subgraph->body().get_output_op(i);
                 const auto& body_result_input = body_result->get_input_source_output(0);
                 op::Subgraph::fill_empty_output_names(subgraph->output(i), body_result_input);
->>>>>>> 1f5c7301
                 not_set = false;
                 break;
             }
