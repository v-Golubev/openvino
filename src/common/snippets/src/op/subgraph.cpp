// Copyright (C) 2018-2022 Intel Corporation
// SPDX-License-Identifier: Apache-2.0
//

#include <snippets/itt.hpp>
#include "snippets/remarks.hpp"

#include "snippets/op/subgraph.hpp"
#include "snippets/pass/insert_load_store.hpp"
#include "snippets/pass/insert_movebroadcast.hpp"
#include "snippets/pass/load_movebroadcast_to_broadcastload.hpp"
#include "snippets/pass/assign_registers.hpp"
#include "snippets/pass/convert_constants_to_scalars.hpp"
#include "snippets/pass/convert_power_to_powerstatic.hpp"
#include "snippets/pass/vector_to_scalar.hpp"

#include <ngraph/pass/manager.hpp>
#include <openvino/pass/serialize.hpp>

#include <algorithm>
#include <memory>
#include <array>

using namespace std;
using namespace ngraph;
using namespace ov::op::util;

BWDCMP_RTTI_DEFINITION(snippets::op::Subgraph);

void snippets::op::Subgraph::set_generator(std::shared_ptr<ngraph::snippets::Generator> generator) {
    m_generator = generator;
}

snippets::op::Subgraph::Subgraph(const OutputVector& args, std::shared_ptr<ov::Model> body)
    : SubGraphOp(args) {
    set_function(body);
    constructor_validate_and_infer_types();
}

snippets::op::Subgraph::Subgraph(const NodeVector& args, std::shared_ptr<ov::Model> body)
    : Subgraph(as_output_vector(args), body) {}

std::shared_ptr<Node> snippets::op::Subgraph::clone_with_new_inputs(const OutputVector& inputs) const {
    INTERNAL_OP_SCOPE(Subgraph);
    return make_shared<Subgraph>(inputs, ov::clone_model(body()));
}

void snippets::op::Subgraph::validate_and_infer_types() {
    INTERNAL_OP_SCOPE(Subgraph);
    OV_ITT_SCOPED_TASK(ngraph::pass::itt::domains::SnippetsTransform, "Snippets::validate_and_infer_types")
    ngraph::ParameterVector old_parameters;
    for (auto op : body().get_parameters()) {
        old_parameters.push_back(op);
    }

    for (size_t i = 0; i < get_input_size(); ++i) {
        body().replace_parameter(i, std::make_shared<opset1::Parameter>(get_input_element_type(i), get_input_partial_shape(i)));
    }

    body().validate_nodes_and_infer_types();

    for (size_t i = 0; i < body().get_parameters().size(); i++) {
        body().get_parameters()[i]->set_friendly_name(old_parameters[i]->get_friendly_name());
    }

    set_output_size(body().get_output_size());
    for (size_t i = 0; i < get_output_size(); ++i) {
        set_output_type(i, body().get_output_element_type(i), body().get_output_partial_shape(i));
    }
}

bool snippets::op::Subgraph::visit_attributes(AttributeVisitor& visitor) {
<<<<<<< HEAD
    visitor.on_attribute("body", m_body);
=======
    visitor.on_attribute("body", m_bodies[0]);
    visitor.on_attribute("input_descriptions", m_input_descriptions[0]);
    visitor.on_attribute("output_descriptions", m_output_descriptions[0]);
>>>>>>> 47aad8d8
    return true;
}

auto snippets::op::Subgraph::wrap_node_as_subgraph(const std::shared_ptr<ov::Node>& node) -> std::shared_ptr<op::Subgraph> {
    INTERNAL_OP_SCOPE(Subgraph);
    OV_ITT_SCOPED_TASK(ngraph::pass::itt::domains::SnippetsTransform, "Snippets::wrap_node_as_subgraph")
    ngraph::ParameterVector body_parameters;
    ngraph::OutputVector body_inputs;

    ngraph::OutputVector subgraph_inputs;

    for (const auto& input : node->input_values()) {
        if (is_scalar_constant(input.get_node_shared_ptr())) {
            body_inputs.push_back(input);
        } else {
            auto parameter = std::make_shared<ngraph::opset1::Parameter>(input.get_element_type(), input.get_partial_shape());
            body_parameters.push_back(parameter);
            body_parameters.back()->set_friendly_name(input.get_node()->get_friendly_name());
            body_inputs.push_back(parameter->output(0));

            subgraph_inputs.push_back(input);
        }
    }

    auto body_node = node->clone_with_new_inputs(body_inputs);
    body_node->set_friendly_name(node->get_friendly_name());

    if (node->get_output_size() != body_node->get_output_size()) {
        throw ngraph::ngraph_error("original node outputs size and extracted subgraph node outputs size doesn't much");
    }

    // Clear the node dependencies so graph::topological_sort will not find any extra ops in get_ordered_ops()
    //  This is needed so the model body will be created correctly
    body_node->clear_control_dependencies();
    ngraph::ResultVector body_results;
    for (auto output : node->outputs()) {
        body_results.push_back(std::make_shared<ngraph::opset1::Result>(body_node->output(output.get_index())));
    }

    auto body = create_body(node->get_friendly_name(), body_results, body_parameters);
    auto subgraph = build_subgraph(node, subgraph_inputs, body);

    for (size_t i = 0; i < body->get_parameters().size(); i++) {
        body->get_parameters()[i]->set_friendly_name(body_parameters[i]->get_friendly_name());
    }

    if (subgraph->get_output_size() != body->get_results().size()) {
        throw ngraph::ngraph_error("newly create subgraph doesn't much number of original node results");
    }

    return subgraph;
}
///
/// \brief  Canonization transforms original subgraph and to canonical form suitable for code generation. In particular,
///         it handles supported layout conversions, broadcasts inputs and outputs to a single rank and layout. Canonicalization
///         returns master-shape (max rank + max dimensions over all outputs) that can be used for scheduling.
///         Canonicalization currently supports only the following layout conversions:
///             * None: all inputs have the same layout
///             * Planar + blocked: some inputs have blocked, and some have planar layouts, e.g. <N, C, H, W, c> + <N, C, H, W>
Shape snippets::op::Subgraph::canonicalize(const BlockedShapeVector& outputShapes, const BlockedShapeVector& inputShapes) {
    INTERNAL_OP_SCOPE(Subgraph);
    OV_ITT_SCOPED_TASK(ngraph::pass::itt::domains::SnippetsTransform, "Snippets::canonicalize")
    NODE_VALIDATION_CHECK(this, inputShapes.size() == body().get_parameters().size(),
        "Number of parameters for snippet doesn't match passed to generate method: ", inputShapes.size(), " vs ", body().get_parameters().size(), ".");

    NODE_VALIDATION_CHECK(this, outputShapes.size() == body().get_results().size(),
        "number of results for snippet doesn't match passed to generate method: ", outputShapes.size(), " vs ", body().get_results().size(), ".");

    auto getMaxRankBlockedShape = [](const BlockedShapeVector& blockedShapes) -> const BlockedShape& {
        return *std::max_element(blockedShapes.begin(), blockedShapes.end(),
                         [&](const BlockedShape& lhs, const BlockedShape& rhs) {
                            return std::get<0>(lhs).size() < std::get<0>(rhs).size();
                         });
    };
    Shape baseShape;
    AxisVector baseOrder;
    std::tie(baseShape, baseOrder, std::ignore) = getMaxRankBlockedShape(inputShapes);
    const auto baseRank = baseShape.size();
    const bool baseIsBlocked = baseOrder.size() != std::set<size_t>(baseOrder.begin(), baseOrder.end()).size();
    for (size_t i = 0; i < inputShapes.size(); i++) {
        const auto &blockedShape = inputShapes[i];
        Shape inShape;
        AxisVector inOrder;
        element::Type inType;
        std::tie(inShape, inOrder, inType) = blockedShape;
        const auto inRank = inShape.size();
        NODE_VALIDATION_CHECK(this, inRank <= baseRank, "Input rank can't be larger than output rank in snippets.");
        if (inRank < baseRank) {
            Shape newShape(baseRank, 1);
            // todo: more complicated logics is needed if we want to merge smth else than blocked and planar
            // could be done by PartialShape::broadcast_merge_into, but this way is faster
            size_t startOffset = baseRank - inRank;
            if (baseIsBlocked) {
                const bool inIsNotBlocked = inOrder.size() == std::set<size_t>(inOrder.begin(), inOrder.end()).size();
                NODE_VALIDATION_CHECK(this, inIsNotBlocked, "Snippets don't support conversion between blocked layouts of different ranks");
                startOffset--;
            }
            std::copy(inShape.begin(), inShape.end(), &newShape[startOffset]);
            inShape = move(newShape);
        } else {
            // todo: 4d blocked + 5d planar layouts are not supported: <N, C, H, W, c> + <N, C, D, H, W>
            NODE_VALIDATION_CHECK(this,
                                  equal(baseOrder.begin(), baseOrder.end(), inOrder.begin()),
                                  "Snippets canonicalization got input shapes of equal ranks but different layouts, which is not supported");
        }
        ov::PartialShape tmpPShape(baseShape);
        NODE_VALIDATION_CHECK(this,
                              PartialShape::broadcast_merge_into(tmpPShape, inShape, ::ngraph::op::AutoBroadcastType::NUMPY),
                              "Failed to create broadcastable shapes in snippets canonicalization");
        const auto paramShape = body().get_parameters()[i]->get_shape();
        if (paramShape.size() != inShape.size() || !equal(paramShape.begin(), paramShape.end(), inShape.begin()))
                body().replace_parameter(i, std::make_shared<opset1::Parameter>(inType, inShape));
    }

    body().validate_nodes_and_infer_types();
    auto skipStartEndOnes = [](const Shape& shape) {
        auto begin = shape.begin();
        auto end = shape.end();
        while (begin != end && *begin == 1)
            begin++;
        while (begin != end && *(end-1) == 1)
            end--;
        Shape trimmedShape(end - begin, 1);
        std::copy(begin, end, trimmedShape.begin());
        return trimmedShape;
    };

    // Check that output shapes are broadcastable => can be scheduled
    const auto& body_results = body().get_results();
    PartialShape outPShape = body_results[0]->get_shape();
    for (size_t i = 0; i < body_results.size(); i++) {
        auto shape_i = body_results[i]->get_shape();
        auto outputShape_i = std::get<0>(outputShapes[i]);
        // Check that the produced output shape corresponds to the passed shape
        // Some produced shapes may have been changed to be broadcastable (e.g. blocked + planar outputs),
        // so we need to remove leading and trailing "1" before the comparison
        PartialShape pShape_i(skipStartEndOnes(shape_i));
        bool compatibleWithPassedShape = PartialShape::broadcast_merge_into(pShape_i, skipStartEndOnes(outputShape_i),
                                                                              ::ngraph::op::AutoBroadcastType::NUMPY);
        NODE_VALIDATION_CHECK(this, ov::shape_size(shape_i) == ov::shape_size(outputShape_i) &&
                              compatibleWithPassedShape, "Inferred and passed results shapes are incompatible for snippet ",
                              get_friendly_name(), " : ", shape_i, " vs ", outputShape_i, ".");
        // Check that output shapes are broadcastable to each other => can be scheduled
        bool compatibleWithOtherOutputs = PartialShape::broadcast_merge_into(outPShape, shape_i,
                                                               ::ngraph::op::AutoBroadcastType::NUMPY);
        NODE_VALIDATION_CHECK(this, compatibleWithOtherOutputs, "Snippets output shapes must be numpy broadcastable");
    }
    exec_domain = outPShape.get_shape();
    return exec_domain;
}

void snippets::op::Subgraph::convert_to_snippet_dialect() {
    INTERNAL_OP_SCOPE(Subgraph);
    OV_ITT_SCOPED_TASK(ngraph::pass::itt::domains::SnippetsTransform, "Snippets::convert_to_snippet_dialect")
    auto skip_matching_domain = [](const std::shared_ptr<const ov::Node>& n) -> bool {
        return n->get_input_shape(0).back() != 1;
    };
    ngraph::pass::Manager manager;
    manager.register_pass<snippets::pass::ConvertConstantsToScalars>();
    manager.register_pass<snippets::pass::ConvertPowerToPowerStatic>();
    manager.register_pass<snippets::pass::InsertLoad>();
    manager.register_pass<snippets::pass::InsertStore>();
    manager.register_pass<snippets::pass::InsertMoveBroadcast>();
    manager.register_pass<snippets::pass::LoadMoveBroadcastToBroadcastLoad>();
    // Note that, BrodacastMove is typically inserted right after the Load. Such cases are typical for
    // simple subgraphs where one of the ngraph::op's inputs is broadcasted to match the larger one. However, BroadcastMove
    // could also be inserted after the ngraph::op, if the op input don't need broadcasting, but the the output does
    // (for example, to match the larger output of a child node). In such cases, Loads (and Stores) should be replaced
    // with ScalarLoads (ScalarStores) to avoid invalid read in vector Tile. Graph example:
    // Parameter_0    Parameter_1        Parameter_2
    // [1,2,5,16]      [1,2,5,1]          [1,2,5,1]
    //   Load        BroadcastLoad         Load*       Scalar
    //          Add                             Subtract
    //            \___________     ___________BroadcastMove
    //                        \   /
    //                       Multiply
    //                         Store
    //                        Result
    // Note: Load* should be replaced with ScalarLoad in this example to avoid invalid read in vector Tile.
    if (!exec_domain.empty() && exec_domain.back() != 1) {
        manager.register_pass<snippets::pass::ReplaceLoadsWithScalarLoads>();
        manager.register_pass<snippets::pass::ReplaceStoresWithScalarStores>();
        manager.get_pass_config()->
        set_callback<ngraph::snippets::pass::ReplaceLoadsWithScalarLoads>(skip_matching_domain);
        manager.get_pass_config()->
        set_callback<ngraph::snippets::pass::ReplaceStoresWithScalarStores>(skip_matching_domain);
    }
    manager.run_passes(body_ptr());
}

snippets::Schedule snippets::op::Subgraph::generate(const BlockedShapeVector& output_shapes,
                                                    const BlockedShapeVector& input_shapes,
                                                    const void* compile_params) {
    canonicalize(output_shapes, input_shapes);
    return generate(compile_params);
}

snippets::Schedule snippets::op::Subgraph::generate(const BlockedShapeVector& output_shapes,
                                                    const BlockedShapeVector& input_shapes,
                                                    ngraph::pass::Manager& opt,
                                                    const void* compile_params) {
    canonicalize(output_shapes, input_shapes);
    return generate(opt, compile_params);
}

snippets::Schedule snippets::op::Subgraph::generate(const void* compile_params) {
    auto mngr = ngraph::pass::Manager();
    return generate(mngr, compile_params);
}

snippets::Schedule snippets::op::Subgraph::generate(ngraph::pass::Manager& opt, const void* compile_params) {
    INTERNAL_OP_SCOPE(Subgraph);
    OV_ITT_SCOPED_TASK(ngraph::pass::itt::domains::SnippetsTransform, "Snippets::op::generate")
    NGRAPH_CHECK(m_generator != nullptr, "generate is called while generator is not set");
    convert_to_snippet_dialect();
    opt.run_passes(body_ptr());

    // generation flow
    snippets::pass::AssignRegisters().run_on_model(body_ptr());

    // schedule generation should go here and be target agnostic

    // actual code emission
    ngraph::snippets::code ptr = m_generator->generate(body_ptr(), compile_params);

    // check that body doesn't have constants for scheduling
    std::vector<std::shared_ptr<opset1::Constant>> constants;
    for (auto op : body().get_ordered_ops()) {
        if (auto constant = ov::as_type_ptr<opset1::Constant>(op)) {
            if (ngraph::shape_size(constant->get_shape()) != 1 && constant->get_shape() != Shape()) {
                constants.push_back(constant);
            }
        }
    }
    NGRAPH_CHECK(!constants.size(), "External constants detected. Snippet is illigal for scheduling");

    return {exec_domain, false /*canBeLinearized*/, ptr};
}

void snippets::op::Subgraph::print() const {
    INTERNAL_OP_SCOPE(Subgraph);
    remark(13) << "subgraph " << this->get_friendly_name() << " "
        << this->get_type_name()
        << " which contains " << body().get_ops().size() << " nodes" << std::endl;

    int qqq = 0;
    for (auto op : body().get_ordered_ops()) {
        remark(13) << "op " << qqq++ << " " << op->get_friendly_name() << " (" << op->get_type_name() << ") " << op << std::endl;
    }

    for (auto& in : this->inputs()) {
        remark(13) << "  -> " << in.get_source_output().get_node_shared_ptr()->get_friendly_name() << " "
            << in.get_source_output().get_node_shared_ptr() << std::endl;
    }

    for (auto& out : this->outputs()) {
        for (auto& user : out.get_target_inputs()) {
            remark(13) << " <- " << user.get_node()->get_friendly_name() << " "  << user.get_node() << std::endl;
        }
        remark(13) << std::endl;
    }
}

void snippets::op::Subgraph::print_statistics(bool verbose) {
    INTERNAL_OP_SCOPE(Subgraph);
    auto getNodeInventory = [](std::shared_ptr<ov::Node> n) -> size_t {
        size_t total = 0;

        for (auto input : n->inputs()) {
            total += input.get_tensor().size();
        }

        for (auto output : n->outputs()) {
            total += output.get_tensor().size();
        }

        if (auto subgraph = ngraph::as_type_ptr<op::Subgraph>(n)) {
            for (auto op : subgraph->body().get_ordered_ops()) {
                if (ngraph::as_type_ptr<ngraph::opset1::Constant>(op)) {
                    total += op->output(0).get_tensor().size();
                }
            }
        }

        return total;
    };

    auto getModelInventory = [getNodeInventory](const ov::Model & f) -> size_t {
        size_t total = 0;
        for (auto op : f.get_ordered_ops()) {
            // Results and parameters are artificially introduced,
            // while Constants are already considered if they are inputs of other operation
            // this should lead to 1:1 inventory for single node operations
            if (!ngraph::as_type_ptr<ngraph::opset1::Parameter>(op)
             && !ngraph::as_type_ptr<ngraph::opset1::Result>(op)
             && !ngraph::as_type_ptr<ngraph::opset1::Constant>(op)) {
                total += getNodeInventory(op);
            }
        }
        return total;
    };

    auto countConstants = [](const ov::Model & f) -> size_t {
        size_t count = 0;
        for (auto op : f.get_ordered_ops()) {
            count += !!ngraph::as_type_ptr<ngraph::opset1::Constant>(op) ? 1 : 0;
        }
        return count;
    };

    std::cout << get_friendly_name()
                << ";" << this
                << ";" << body().get_ops().size()
                << ";" << body().get_parameters().size()
                << ";" << body().get_results().size()
                << ";" << countConstants(body())
                << ";" << getModelInventory(body())
                << ";" << getNodeInventory(shared_from_this()) << std::endl;

    if (verbose) {
        this->print();
    }
}

void snippets::op::Subgraph::serialize() const {
    std::stringstream xmlFile, binFile;
<<<<<<< HEAD
    ov::pass::Serialize serializer(xmlFile, xmlFile, ov::pass::Serialize::Version::IR_V11);
    serializer.run_on_model(get_body());
=======
    ov::pass::Serialize serializer(xmlFile, xmlFile, ov::pass::Serialize::Version::IR_V10);
    serializer.run_on_model(body_ptr());
>>>>>>> 47aad8d8
    auto m_constants = binFile.str();
    auto m_model = xmlFile.str();
    std::cout << m_model << std::endl;
}<|MERGE_RESOLUTION|>--- conflicted
+++ resolved
@@ -70,13 +70,9 @@
 }
 
 bool snippets::op::Subgraph::visit_attributes(AttributeVisitor& visitor) {
-<<<<<<< HEAD
-    visitor.on_attribute("body", m_body);
-=======
     visitor.on_attribute("body", m_bodies[0]);
     visitor.on_attribute("input_descriptions", m_input_descriptions[0]);
     visitor.on_attribute("output_descriptions", m_output_descriptions[0]);
->>>>>>> 47aad8d8
     return true;
 }
 
@@ -403,13 +399,8 @@
 
 void snippets::op::Subgraph::serialize() const {
     std::stringstream xmlFile, binFile;
-<<<<<<< HEAD
-    ov::pass::Serialize serializer(xmlFile, xmlFile, ov::pass::Serialize::Version::IR_V11);
-    serializer.run_on_model(get_body());
-=======
     ov::pass::Serialize serializer(xmlFile, xmlFile, ov::pass::Serialize::Version::IR_V10);
     serializer.run_on_model(body_ptr());
->>>>>>> 47aad8d8
     auto m_constants = binFile.str();
     auto m_model = xmlFile.str();
     std::cout << m_model << std::endl;
