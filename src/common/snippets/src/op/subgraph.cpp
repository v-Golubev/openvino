// Copyright (C) 2018-2022 Intel Corporation
// SPDX-License-Identifier: Apache-2.0
//

#include <snippets/itt.hpp>
#include "snippets/remarks.hpp"

#include "snippets/op/subgraph.hpp"
#include "snippets/op/convert_saturation.hpp"
#include "snippets/pass/insert_load_store.hpp"
#include "snippets/pass/insert_movebroadcast.hpp"
#include "snippets/pass/load_movebroadcast_to_broadcastload.hpp"
#include "snippets/pass/assign_registers.hpp"
#include "snippets/pass/convert_constants_to_scalars.hpp"
#include "snippets/pass/convert_power_to_powerstatic.hpp"
#include "snippets/pass/vector_to_scalar.hpp"
#include "snippets/pass/transform_convert_to_truncation.hpp"
#include "snippets/pass/insert_convert_on_inputs.hpp"
#include "snippets/pass/reset_type_relaxed_node_precision.hpp"

#include "transformations/common_optimizations/nop_elimination.hpp"
#include "transformations/utils/utils.hpp"

#include <ngraph/pass/manager.hpp>
#include "ngraph/pass/constant_folding.hpp"
#include <openvino/pass/serialize.hpp>

#include <algorithm>
#include <memory>
#include <array>

using namespace std;
using namespace ngraph;
using namespace ov::op::util;

BWDCMP_RTTI_DEFINITION(snippets::op::Subgraph);

void snippets::op::Subgraph::set_generator(std::shared_ptr<ngraph::snippets::Generator> generator) {
    m_generator = generator;
}

snippets::op::Subgraph::Subgraph(const OutputVector& args, std::shared_ptr<ov::Model> body)
    : SubGraphOp(args) {
    set_function(body);
    constructor_validate_and_infer_types();
    auto body_params = body->get_parameters();
    for (int i = 0; i < body_params.size(); ++i) {
        m_input_descriptions[0].push_back(std::make_shared<ngraph::op::TensorIterator::InvariantInputDescription>(i, i));
    }
    auto outputs = body->get_output_size();
    for (int i = 0; i < outputs; ++i) {
        m_output_descriptions[0].push_back(std::make_shared<BodyOutputDescription>(i, i));
    }
}

snippets::op::Subgraph::Subgraph(const NodeVector& args, std::shared_ptr<ov::Model> body)
    : Subgraph(as_output_vector(args), body) {}

std::shared_ptr<Node> snippets::op::Subgraph::clone_with_new_inputs(const OutputVector& inputs) const {
    INTERNAL_OP_SCOPE(Subgraph);
    return make_shared<Subgraph>(inputs, ov::clone_model(body()));
}

void snippets::op::Subgraph::validate_and_infer_types() {
    INTERNAL_OP_SCOPE(Subgraph);
    OV_ITT_SCOPED_TASK(ngraph::pass::itt::domains::SnippetsTransform, "Snippets::validate_and_infer_types")
    ngraph::ParameterVector old_parameters;
    for (auto op : body().get_parameters()) {
        old_parameters.push_back(op);
    }

    for (size_t i = 0; i < get_input_size(); ++i) {
        body().replace_parameter(i, std::make_shared<opset1::Parameter>(get_input_element_type(i), get_input_partial_shape(i)));
    }

    body().validate_nodes_and_infer_types();

    for (size_t i = 0; i < body().get_parameters().size(); i++) {
        body().get_parameters()[i]->set_friendly_name(old_parameters[i]->get_friendly_name());
    }

    set_output_size(body().get_output_size());
    for (size_t i = 0; i < get_output_size(); ++i) {
        set_output_type(i, body().get_output_element_type(i), body().get_output_partial_shape(i));
    }
}

bool snippets::op::Subgraph::visit_attributes(AttributeVisitor& visitor) {
    visitor.on_attribute("body", m_bodies[0]);
    visitor.on_attribute("input_descriptions", m_input_descriptions[0]);
    visitor.on_attribute("output_descriptions", m_output_descriptions[0]);
    return true;
}

auto snippets::op::Subgraph::wrap_node_as_subgraph(const std::shared_ptr<ov::Node>& node) -> std::shared_ptr<op::Subgraph> {
    INTERNAL_OP_SCOPE(Subgraph);
    OV_ITT_SCOPED_TASK(ngraph::pass::itt::domains::SnippetsTransform, "Snippets::wrap_node_as_subgraph")
    ngraph::ParameterVector body_parameters;
    ngraph::OutputVector body_inputs;

    ngraph::OutputVector subgraph_inputs;

    for (const auto& input : node->input_values()) {
        if (is_scalar_constant(input.get_node_shared_ptr())) {
            body_inputs.push_back(input);
        } else {
            auto parameter = std::make_shared<ngraph::opset1::Parameter>(input.get_element_type(), input.get_partial_shape());
            body_parameters.push_back(parameter);
            body_parameters.back()->set_friendly_name(input.get_node()->get_friendly_name());
            body_inputs.push_back(parameter->output(0));

            subgraph_inputs.push_back(input);
        }
    }

    auto body_node = node->clone_with_new_inputs(body_inputs);
    body_node->set_friendly_name(node->get_friendly_name());
    for (size_t i = 0; i < node->get_output_size(); i++) {
        fill_empty_output_names(body_node->output(i), node->output(i));
    }

    if (node->get_output_size() != body_node->get_output_size()) {
        throw ngraph::ngraph_error("original node outputs size and extracted subgraph node outputs size doesn't much");
    }

    // Clear the node dependencies so graph::topological_sort will not find any extra ops in get_ordered_ops()
    //  This is needed so the model body will be created correctly
    body_node->clear_control_dependencies();
    ngraph::ResultVector body_results;
    for (auto output : node->outputs()) {
        body_results.push_back(std::make_shared<ngraph::opset1::Result>(body_node->output(output.get_index())));
    }

    auto body = create_body(node->get_friendly_name(), body_results, body_parameters);
    auto subgraph = build_subgraph(node, subgraph_inputs, body);

    for (size_t i = 0; i < body->get_parameters().size(); i++) {
        body->get_parameters()[i]->set_friendly_name(body_parameters[i]->get_friendly_name());
    }

    if (subgraph->get_output_size() != body->get_results().size()) {
        throw ngraph::ngraph_error("newly create subgraph doesn't much number of original node results");
    }

    return subgraph;
}

void snippets::op::Subgraph::fill_empty_output_names(const Output<Node>& target_output_node, const Output<Node>& replacement_output_node) {
    NGRAPH_SUPPRESS_DEPRECATED_START
    auto out_tensor = target_output_node.get_tensor_ptr();
    const std::string new_name = ngraph::op::util::get_ie_output_name(replacement_output_node);
    if (out_tensor->get_name().empty()) {
        out_tensor->set_name(new_name);
    }
    if (!replacement_output_node.get_names().empty()) {
        out_tensor->set_names(replacement_output_node.get_names());
    }
    NGRAPH_SUPPRESS_DEPRECATED_END
}

///
/// \brief  Canonization transforms original subgraph and to canonical form suitable for code generation. In particular,
///         it handles supported layout conversions, broadcasts inputs and outputs to a single rank and layout. Canonicalization
///         returns master-shape (max rank + max dimensions over all outputs) that can be used for scheduling.
///         Canonicalization currently supports only the following layout conversions:
///             * None: all inputs have the same layout
///             * Planar + blocked: some inputs have blocked, and some have planar layouts, e.g. <N, C, H, W, c> + <N, C, H, W>
///         Also there is precision aligning inside body of subgraph during canonicalization
Shape snippets::op::Subgraph::canonicalize(const BlockedShapeVector& outputShapes, const BlockedShapeVector& inputShapes) {
    INTERNAL_OP_SCOPE(Subgraph);
    OV_ITT_SCOPED_TASK(ngraph::pass::itt::domains::SnippetsTransform, "Snippets::canonicalize")
    NODE_VALIDATION_CHECK(this, inputShapes.size() == body().get_parameters().size(),
        "Number of parameters for snippet doesn't match passed to generate method: ", inputShapes.size(), " vs ", body().get_parameters().size(), ".");

    NODE_VALIDATION_CHECK(this, outputShapes.size() == body().get_results().size(),
        "number of results for snippet doesn't match passed to generate method: ", outputShapes.size(), " vs ", body().get_results().size(), ".");

    auto getMaxRankBlockedShape = [](const BlockedShapeVector& blockedShapes) -> const BlockedShape& {
        return *std::max_element(blockedShapes.begin(), blockedShapes.end(),
                         [&](const BlockedShape& lhs, const BlockedShape& rhs) {
                            return std::get<0>(lhs).size() < std::get<0>(rhs).size();
                         });
    };
    Shape baseShape;
    AxisVector baseOrder;
    std::tie(baseShape, baseOrder, std::ignore) = getMaxRankBlockedShape(inputShapes);
    const auto baseRank = baseShape.size();
    const bool baseIsBlocked = baseOrder.size() != std::set<size_t>(baseOrder.begin(), baseOrder.end()).size();
    for (size_t i = 0; i < inputShapes.size(); i++) {
        const auto &blockedShape = inputShapes[i];
        Shape inShape;
        AxisVector inOrder;
        element::Type inType;
        std::tie(inShape, inOrder, inType) = blockedShape;
        const auto inRank = inShape.size();
        NODE_VALIDATION_CHECK(this, inRank <= baseRank, "Input rank can't be larger than output rank in snippets.");
        if (inRank < baseRank) {
            Shape newShape(baseRank, 1);
            // todo: more complicated logics is needed if we want to merge smth else than blocked and planar
            // could be done by PartialShape::broadcast_merge_into, but this way is faster
            size_t startOffset = baseRank - inRank;
            if (baseIsBlocked) {
                const bool inIsNotBlocked = inOrder.size() == std::set<size_t>(inOrder.begin(), inOrder.end()).size();
                NODE_VALIDATION_CHECK(this, inIsNotBlocked, "Snippets don't support conversion between blocked layouts of different ranks");
                startOffset--;
            }
            std::copy(inShape.begin(), inShape.end(), &newShape[startOffset]);
            inShape = move(newShape);
        } else {
            // todo: 4d blocked + 5d planar layouts are not supported: <N, C, H, W, c> + <N, C, D, H, W>
            NODE_VALIDATION_CHECK(this,
                                  equal(baseOrder.begin(), baseOrder.end(), inOrder.begin()),
                                  "Snippets canonicalization got input shapes of equal ranks but different layouts, which is not supported");
        }
        ov::PartialShape tmpPShape(baseShape);
        NODE_VALIDATION_CHECK(this,
                              PartialShape::broadcast_merge_into(tmpPShape, inShape, ::ngraph::op::AutoBroadcastType::NUMPY),
                              "Failed to create broadcastable shapes in snippets canonicalization");
<<<<<<< HEAD
        const auto paramShape = body().get_parameters()[i]->get_shape();
        if (paramShape.size() != inShape.size() || !equal(paramShape.begin(), paramShape.end(), inShape.begin()))
                body().replace_parameter(i, std::make_shared<opset1::Parameter>(inType, inShape));
=======
        const auto paramShape = m_body->get_parameters()[i]->get_shape();
        const auto paramType =  m_body->get_parameters()[i]->get_element_type();
        if (paramShape.size() != inShape.size() || !equal(paramShape.begin(), paramShape.end(), inShape.begin()) || paramType != inType)
                m_body->replace_parameter(i, std::make_shared<opset1::Parameter>(inType, inShape));
>>>>>>> 1f5c7301
    }

    body().validate_nodes_and_infer_types();
    auto skipStartEndOnes = [](const Shape& shape) {
        auto begin = shape.begin();
        auto end = shape.end();
        while (begin != end && *begin == 1)
            begin++;
        while (begin != end && *(end-1) == 1)
            end--;
        Shape trimmedShape(end - begin, 1);
        std::copy(begin, end, trimmedShape.begin());
        return trimmedShape;
    };

    // Check that output shapes are broadcastable => can be scheduled
    const auto& body_results = body().get_results();
    PartialShape outPShape = body_results[0]->get_shape();
    for (size_t i = 0; i < body_results.size(); i++) {
        auto shape_i = body_results[i]->get_shape();
        auto outputShape_i = std::get<0>(outputShapes[i]);
        // Check that the produced output shape corresponds to the passed shape
        // Some produced shapes may have been changed to be broadcastable (e.g. blocked + planar outputs),
        // so we need to remove leading and trailing "1" before the comparison
        PartialShape pShape_i(skipStartEndOnes(shape_i));
        bool compatibleWithPassedShape = PartialShape::broadcast_merge_into(pShape_i, skipStartEndOnes(outputShape_i),
                                                                              ::ngraph::op::AutoBroadcastType::NUMPY);
        NODE_VALIDATION_CHECK(this, ov::shape_size(shape_i) == ov::shape_size(outputShape_i) &&
                              compatibleWithPassedShape, "Inferred and passed results shapes are incompatible for snippet ",
                              get_friendly_name(), " : ", shape_i, " vs ", outputShape_i, ".");
        // Check that output shapes are broadcastable to each other => can be scheduled
        bool compatibleWithOtherOutputs = PartialShape::broadcast_merge_into(outPShape, shape_i,
                                                               ::ngraph::op::AutoBroadcastType::NUMPY);
        NODE_VALIDATION_CHECK(this, compatibleWithOtherOutputs, "Snippets output shapes must be numpy broadcastable");
    }

    // We should insert Converts after Parameters and Constant and before Results
    // to align precision inside Subgraph body that is supported by Plugin
    align_element_types(outputShapes, inputShapes);

    exec_domain = outPShape.get_shape();
    return exec_domain;
}

void snippets::op::Subgraph::align_element_types(const BlockedShapeVector& outputShapes,
                                                 const BlockedShapeVector& inputShapes) {
    // TODO: At the moment snippets support execution in only one element type
    const auto execution_element_type = ov::element::f32;

    ngraph::pass::Manager p_manager;
    p_manager.register_pass<snippets::pass::TransformConvertToConvertTruncation>();
    p_manager.run_passes(m_body);

    const auto& body_results = m_body->get_results();
    for (size_t i = 0; i < outputShapes.size(); i++) {
        const auto needed_out_type = std::get<2>(outputShapes[i]);

        // If there is real Convert from graph (ConvertTruncation) before Result
        // we should check destination type and insert ConvertSaturation before that if needed.
        // For example, to return original element type after Convert insertion on inputs
        std::shared_ptr<ov::Node> first_convert = body_results[i];
        while (ov::is_type<ngraph::snippets::op::ConvertTruncation>(first_convert->get_input_node_ptr(0))) {
            first_convert = first_convert->get_input_node_shared_ptr(0);
        }
        if (auto existing_convert_t = ngraph::as_type_ptr<ngraph::snippets::op::ConvertTruncation>(first_convert)) {
            const auto original_input_element_type = existing_convert_t->get_input_element_type(0);
            if (original_input_element_type != execution_element_type) {
                const auto convert = std::make_shared<ngraph::snippets::op::ConvertSaturation>(
                        existing_convert_t->get_input_node_shared_ptr(0), original_input_element_type);
                existing_convert_t->set_argument(0, convert);
            }
        }

        // We should insert Convert before Results to return original output element type
        const auto convert = std::make_shared<ngraph::snippets::op::ConvertSaturation>(
                body_results[i]->get_input_node_shared_ptr(0), needed_out_type);
        body_results[i]->set_argument(0, convert);
    }

    // After Convert insertion we should make the following steps:
    //      - insert ConvertSaturation after inputs and scalar to start aligning of exec data type inside body
    //      - manually set output element types of type relaxed nodes to align element type inside subgraph body
    //      - after Convert insertion on inputs and after scalars we should use ConstantFolding pass to convert
    //        element type of Scalars before inference
    //      - eliminate redundant Convert that could have been inserted
    ngraph::pass::Manager manager;
    manager.register_pass<snippets::pass::InsertConvertOnInputs>(execution_element_type);
    manager.register_pass<snippets::pass::ResetTypeRelaxedNodePrecision>(execution_element_type);
    manager.register_pass<ngraph::pass::ConstantFolding>();
    manager.register_pass<ngraph::pass::EliminateConvert>();
    manager.run_passes(m_body);
}

void snippets::op::Subgraph::convert_to_snippet_dialect() {
    INTERNAL_OP_SCOPE(Subgraph);
    OV_ITT_SCOPED_TASK(ngraph::pass::itt::domains::SnippetsTransform, "Snippets::convert_to_snippet_dialect")
    auto skip_matching_domain = [](const std::shared_ptr<const ov::Node>& n) -> bool {
        return n->get_input_shape(0).back() != 1;
    };

    // At the moment we support only full vector Load/Store and scalar Load/Store so that count is equal to lanes.
    // Then we are going to support variadic Load/Store with different element count
    const size_t count = m_generator->get_target_machine()->get_lanes();

    ngraph::pass::Manager manager;
    manager.register_pass<snippets::pass::ConvertConstantsToScalars>();
    manager.register_pass<snippets::pass::ConvertPowerToPowerStatic>();
    manager.register_pass<snippets::pass::InsertLoad>(count);
    manager.register_pass<snippets::pass::InsertStore>(count);
    manager.register_pass<snippets::pass::InsertMoveBroadcast>();
    manager.register_pass<snippets::pass::LoadMoveBroadcastToBroadcastLoad>();
    // Note that, BrodacastMove is typically inserted right after the Load. Such cases are typical for
    // simple subgraphs where one of the ngraph::op's inputs is broadcasted to match the larger one. However, BroadcastMove
    // could also be inserted after the ngraph::op, if the op input don't need broadcasting, but the the output does
    // (for example, to match the larger output of a child node). In such cases, Loads (and Stores) should be replaced
    // with ScalarLoads (ScalarStores) to avoid invalid read in vector Tile. Graph example:
    // Parameter_0    Parameter_1        Parameter_2
    // [1,2,5,16]      [1,2,5,1]          [1,2,5,1]
    //   Load        BroadcastLoad         Load*       Scalar
    //          Add                             Subtract
    //            \___________     ___________BroadcastMove
    //                        \   /
    //                       Multiply
    //                         Store
    //                        Result
    // Note: Load* should be replaced with ScalarLoad in this example to avoid invalid read in vector Tile.
    if (!exec_domain.empty() && exec_domain.back() != 1) {
        manager.register_pass<snippets::pass::SetScalarCountForLoad>();
        manager.register_pass<snippets::pass::SetScalarCountForStore>();
        manager.get_pass_config()->
        set_callback<ngraph::snippets::pass::SetScalarCountForLoad>(skip_matching_domain);
        manager.get_pass_config()->
        set_callback<ngraph::snippets::pass::SetScalarCountForStore>(skip_matching_domain);
    }
    manager.run_passes(body_ptr());
}

snippets::Schedule snippets::op::Subgraph::generate(const BlockedShapeVector& output_shapes,
                                                    const BlockedShapeVector& input_shapes,
                                                    const void* compile_params) {
    canonicalize(output_shapes, input_shapes);
    return generate(compile_params);
}

snippets::Schedule snippets::op::Subgraph::generate(const BlockedShapeVector& output_shapes,
                                                    const BlockedShapeVector& input_shapes,
                                                    ngraph::pass::Manager& opt,
                                                    const void* compile_params) {
    canonicalize(output_shapes, input_shapes);
    return generate(opt, compile_params);
}

snippets::Schedule snippets::op::Subgraph::generate(const void* compile_params) {
    auto mngr = ngraph::pass::Manager();
    return generate(mngr, compile_params);
}

snippets::Schedule snippets::op::Subgraph::generate(ngraph::pass::Manager& opt, const void* compile_params) {
    INTERNAL_OP_SCOPE(Subgraph);
    OV_ITT_SCOPED_TASK(ngraph::pass::itt::domains::SnippetsTransform, "Snippets::op::generate")
    NGRAPH_CHECK(m_generator != nullptr, "generate is called while generator is not set");
    convert_to_snippet_dialect();
    opt.run_passes(body_ptr());

    // generation flow
    snippets::pass::AssignRegisters().run_on_model(body_ptr());

    // schedule generation should go here and be target agnostic

    // actual code emission
    ngraph::snippets::code ptr = m_generator->generate(body_ptr(), compile_params);

    // check that body doesn't have constants for scheduling
    std::vector<std::shared_ptr<opset1::Constant>> constants;
    for (auto op : body().get_ordered_ops()) {
        if (auto constant = ov::as_type_ptr<opset1::Constant>(op)) {
            if (ngraph::shape_size(constant->get_shape()) != 1 && constant->get_shape() != Shape()) {
                constants.push_back(constant);
            }
        }
    }
    NGRAPH_CHECK(!constants.size(), "External constants detected. Snippet is illigal for scheduling");

    return {exec_domain, false /*canBeLinearized*/, ptr};
}

void snippets::op::Subgraph::print() const {
    INTERNAL_OP_SCOPE(Subgraph);
    remark(13) << "subgraph " << this->get_friendly_name() << " "
        << this->get_type_name()
        << " which contains " << body().get_ops().size() << " nodes" << std::endl;

    int qqq = 0;
    for (auto op : body().get_ordered_ops()) {
        remark(13) << "op " << qqq++ << " " << op->get_friendly_name() << " (" << op->get_type_name() << ") " << op << std::endl;
    }

    for (auto& in : this->inputs()) {
        remark(13) << "  -> " << in.get_source_output().get_node_shared_ptr()->get_friendly_name() << " "
            << in.get_source_output().get_node_shared_ptr() << std::endl;
    }

    for (auto& out : this->outputs()) {
        for (auto& user : out.get_target_inputs()) {
            remark(13) << " <- " << user.get_node()->get_friendly_name() << " "  << user.get_node() << std::endl;
        }
        remark(13) << std::endl;
    }
}

void snippets::op::Subgraph::print_statistics(bool verbose) {
    INTERNAL_OP_SCOPE(Subgraph);
    auto getNodeInventory = [](std::shared_ptr<ov::Node> n) -> size_t {
        size_t total = 0;

        for (auto input : n->inputs()) {
            total += input.get_tensor().size();
        }

        for (auto output : n->outputs()) {
            total += output.get_tensor().size();
        }

        if (auto subgraph = ngraph::as_type_ptr<op::Subgraph>(n)) {
            for (auto op : subgraph->body().get_ordered_ops()) {
                if (ngraph::as_type_ptr<ngraph::opset1::Constant>(op)) {
                    total += op->output(0).get_tensor().size();
                }
            }
        }

        return total;
    };

    auto getModelInventory = [getNodeInventory](const ov::Model & f) -> size_t {
        size_t total = 0;
        for (auto op : f.get_ordered_ops()) {
            // Results and parameters are artificially introduced,
            // while Constants are already considered if they are inputs of other operation
            // this should lead to 1:1 inventory for single node operations
            if (!ngraph::as_type_ptr<ngraph::opset1::Parameter>(op)
             && !ngraph::as_type_ptr<ngraph::opset1::Result>(op)
             && !ngraph::as_type_ptr<ngraph::opset1::Constant>(op)) {
                total += getNodeInventory(op);
            }
        }
        return total;
    };

    auto countConstants = [](const ov::Model & f) -> size_t {
        size_t count = 0;
        for (auto op : f.get_ordered_ops()) {
            count += !!ngraph::as_type_ptr<ngraph::opset1::Constant>(op) ? 1 : 0;
        }
        return count;
    };

    std::cout << get_friendly_name()
                << ";" << this
                << ";" << body().get_ops().size()
                << ";" << body().get_parameters().size()
                << ";" << body().get_results().size()
                << ";" << countConstants(body())
                << ";" << getModelInventory(body())
                << ";" << getNodeInventory(shared_from_this()) << std::endl;

    if (verbose) {
        this->print();
    }
}

void snippets::op::Subgraph::serialize() const {
    std::stringstream xmlFile, binFile;
    ov::pass::Serialize serializer(xmlFile, xmlFile, ov::pass::Serialize::Version::IR_V10);
    serializer.run_on_model(body_ptr());
    auto m_constants = binFile.str();
    auto m_model = xmlFile.str();
    std::cout << m_model << std::endl;
}<|MERGE_RESOLUTION|>--- conflicted
+++ resolved
@@ -216,16 +216,10 @@
         NODE_VALIDATION_CHECK(this,
                               PartialShape::broadcast_merge_into(tmpPShape, inShape, ::ngraph::op::AutoBroadcastType::NUMPY),
                               "Failed to create broadcastable shapes in snippets canonicalization");
-<<<<<<< HEAD
         const auto paramShape = body().get_parameters()[i]->get_shape();
-        if (paramShape.size() != inShape.size() || !equal(paramShape.begin(), paramShape.end(), inShape.begin()))
+        const auto paramType =  body().get_parameters()[i]->get_element_type();
+        if (paramShape.size() != inShape.size() || !equal(paramShape.begin(), paramShape.end(), inShape.begin()) || paramType != inType)
                 body().replace_parameter(i, std::make_shared<opset1::Parameter>(inType, inShape));
-=======
-        const auto paramShape = m_body->get_parameters()[i]->get_shape();
-        const auto paramType =  m_body->get_parameters()[i]->get_element_type();
-        if (paramShape.size() != inShape.size() || !equal(paramShape.begin(), paramShape.end(), inShape.begin()) || paramType != inType)
-                m_body->replace_parameter(i, std::make_shared<opset1::Parameter>(inType, inShape));
->>>>>>> 1f5c7301
     }
 
     body().validate_nodes_and_infer_types();
