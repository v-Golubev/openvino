//*****************************************************************************
// Copyright 2017-2020 Intel Corporation
//
// Licensed under the Apache License, Version 2.0 (the "License");
// you may not use this file except in compliance with the License.
// You may obtain a copy of the License at
//
//     http://www.apache.org/licenses/LICENSE-2.0
//
// Unless required by applicable law or agreed to in writing, software
// distributed under the License is distributed on an "AS IS" BASIS,
// WITHOUT WARRANTIES OR CONDITIONS OF ANY KIND, either express or implied.
// See the License for the specific language governing permissions and
// limitations under the License.
//*****************************************************************************

#include <memory>

#include "ngraph/attribute_visitor.hpp"
#include "ngraph/log.hpp"
#include "ngraph/op/convert.hpp"
#include "ngraph/op/multiply.hpp"
#include "ngraph/op/not.hpp"
#include "ngraph/op/select.hpp"

#include "ngraph/runtime/host_tensor.hpp"
#include "ngraph/runtime/reference/select.hpp"

using namespace std;
using namespace ngraph;

constexpr NodeTypeInfo op::v1::Select::type_info;

op::v1::Select::Select(const Output<Node>& arg0,
                       const Output<Node>& arg1,
                       const Output<Node>& arg2,
                       const AutoBroadcastSpec& auto_broadcast)
    : Op({arg0, arg1, arg2})
    , m_auto_broadcast(auto_broadcast)
{
    constructor_validate_and_infer_types();
}

void op::v1::Select::validate_and_infer_types()
{
    // Condition element type check
    NODE_VALIDATION_CHECK(this,
                          get_input_element_type(0).is_dynamic() ||
                              get_input_element_type(0) == element::boolean,
                          "Argument 0 must have boolean element type (element type: ",
                          get_input_element_type(0),
                          ").");

    // Then/Else element type check
    element::Type result_et;
    NODE_VALIDATION_CHECK(
        this,
        element::Type::merge(result_et, get_input_element_type(1), get_input_element_type(2)),
        "Argument 1 and 2 element types must match.");

    PartialShape result_shape = get_input_partial_shape(2);
    for (int i = 1; i >= 0; i--)
    {
        if (get_auto_broadcast().m_type == op::AutoBroadcastType::NONE)
        {
            NODE_VALIDATION_CHECK(
                this,
                PartialShape::merge_into(result_shape, get_input_partial_shape(i)),
                "Argument shapes are inconsistent.");
        }
        else if (get_auto_broadcast().m_type == op::AutoBroadcastType::NUMPY ||
                 get_auto_broadcast().m_type == op::AutoBroadcastType::PDPD)
        {
            NODE_VALIDATION_CHECK(this,
                                  PartialShape::broadcast_merge_into(result_shape,
                                                                     get_input_partial_shape(i),
                                                                     get_auto_broadcast()),
                                  "Argument shapes are inconsistent.");
        }
        else
        {
            NODE_VALIDATION_CHECK(this, false, "Unsupported auto broadcast specification");
        }
    }
    set_output_type(0, result_et, result_shape);
}

shared_ptr<Node> op::v1::Select::clone_with_new_inputs(const OutputVector& new_args) const
{
    check_new_args_count(this, new_args);
    return make_shared<v1::Select>(
        new_args.at(0), new_args.at(1), new_args.at(2), m_auto_broadcast);
}

bool op::v1::Select::visit_attributes(AttributeVisitor& visitor)
{
    visitor.on_attribute("auto_broadcast", m_auto_broadcast);
    return true;
}

constexpr NodeTypeInfo op::v0::Select::type_info;

op::v0::Select::Select(const Output<Node>& arg0, const Output<Node>& arg1, const Output<Node>& arg2)
    : Op({arg0, arg1, arg2})
{
    constructor_validate_and_infer_types();
}

void op::v0::Select::validate_and_infer_types()
{
    NODE_VALIDATION_CHECK(this,
                          get_input_element_type(0).is_dynamic() ||
                              get_input_element_type(0) == element::boolean,
                          "Argument 0 must have boolean element type (element type: ",
                          get_input_element_type(0),
                          ").");

    PartialShape result_shape = get_input_partial_shape(0);

    NODE_VALIDATION_CHECK(this,
                          PartialShape::merge_into(result_shape, get_input_partial_shape(1)),
                          "Argument shapes are inconsistent.");
    NODE_VALIDATION_CHECK(this,
                          PartialShape::merge_into(result_shape, get_input_partial_shape(2)),
                          "Argument shapes are inconsistent.");

    element::Type result_et;

    NODE_VALIDATION_CHECK(
        this,
        element::Type::merge(result_et, get_input_element_type(1), get_input_element_type(2)),
        "Argument 1 and 2 element types are inconsistent.");

    set_output_type(0, result_et, result_shape);
}

shared_ptr<Node> op::v0::Select::clone_with_new_inputs(const OutputVector& new_args) const
{
    check_new_args_count(this, new_args);
    return make_shared<v0::Select>(new_args.at(0), new_args.at(1), new_args.at(2));
<<<<<<< HEAD
}

void op::Select::generate_adjoints(autodiff::Adjoints& adjoints, const OutputVector& deltas)
{
    auto delta = deltas.at(0);

    auto p = input_value(0);
    auto x = input_value(1);
    auto y = input_value(2);

    auto p_as_x_type = make_shared<op::Convert>(p, x.get_element_type());
    auto not_p_as_y_type = make_shared<op::Convert>(make_shared<op::Not>(p), y.get_element_type());

    adjoints.add_delta(x, delta * p_as_x_type);
    adjoints.add_delta(y, delta * not_p_as_y_type);
}

namespace
{
    template <element::Type_t ET>
    bool evaluate(const HostTensorPtr& arg0,
                  const HostTensorPtr& arg1,
                  const HostTensorPtr& arg2,
                  const HostTensorPtr& out,
                  const op::AutoBroadcastSpec& broadcast_spec)
    {
        runtime::reference::select(arg0->get_data_ptr<element::Type_t::boolean>(),
                                   arg1->get_data_ptr<ET>(),
                                   arg2->get_data_ptr<ET>(),
                                   out->get_data_ptr<ET>(),
                                   arg0->get_shape(),
                                   arg1->get_shape(),
                                   arg2->get_shape(),
                                   broadcast_spec);
        return true;
    }

    bool evaluate_select(const HostTensorPtr& arg0,
                         const HostTensorPtr& arg1,
                         const HostTensorPtr& arg2,
                         const HostTensorPtr& out,
                         const op::AutoBroadcastSpec& broadcast_spec)
    {
        bool rc = true;
        out->set_shape(arg0->get_shape());
        out->set_element_type(arg1->get_element_type()); // assume that arg1 and arg2 are already
                                                         // validation and consistent
        switch (arg1->get_element_type())
        {
            TYPE_CASE(i8)(arg0, arg1, arg2, out, broadcast_spec);
            break;
            TYPE_CASE(i16)(arg0, arg1, arg2, out, broadcast_spec);
            break;
            TYPE_CASE(i32)(arg0, arg1, arg2, out, broadcast_spec);
            break;
            TYPE_CASE(i64)(arg0, arg1, arg2, out, broadcast_spec);
            break;
            TYPE_CASE(u8)(arg0, arg1, arg2, out, broadcast_spec);
            break;
            TYPE_CASE(u16)(arg0, arg1, arg2, out, broadcast_spec);
            break;
            TYPE_CASE(u32)(arg0, arg1, arg2, out, broadcast_spec);
            break;
            TYPE_CASE(u64)(arg0, arg1, arg2, out, broadcast_spec);
            break;
            TYPE_CASE(bf16)(arg0, arg1, arg2, out, broadcast_spec);
            break;
            TYPE_CASE(f16)(arg0, arg1, arg2, out, broadcast_spec);
            break;
            TYPE_CASE(f32)(arg0, arg1, arg2, out, broadcast_spec);
            break;
            TYPE_CASE(f64)(arg0, arg1, arg2, out, broadcast_spec);
            break;
        default: rc = false; break;
        }
        return rc;
    }
}

bool op::v1::Select::evaluate(const HostTensorVector& outputs, const HostTensorVector& inputs)
{
    return evaluate_select(inputs[0], inputs[1], inputs[2], outputs[0], get_autob());
=======
>>>>>>> 8f74cf65
}<|MERGE_RESOLUTION|>--- conflicted
+++ resolved
@@ -22,9 +22,6 @@
 #include "ngraph/op/multiply.hpp"
 #include "ngraph/op/not.hpp"
 #include "ngraph/op/select.hpp"
-
-#include "ngraph/runtime/host_tensor.hpp"
-#include "ngraph/runtime/reference/select.hpp"
 
 using namespace std;
 using namespace ngraph;
@@ -138,89 +135,4 @@
 {
     check_new_args_count(this, new_args);
     return make_shared<v0::Select>(new_args.at(0), new_args.at(1), new_args.at(2));
-<<<<<<< HEAD
-}
-
-void op::Select::generate_adjoints(autodiff::Adjoints& adjoints, const OutputVector& deltas)
-{
-    auto delta = deltas.at(0);
-
-    auto p = input_value(0);
-    auto x = input_value(1);
-    auto y = input_value(2);
-
-    auto p_as_x_type = make_shared<op::Convert>(p, x.get_element_type());
-    auto not_p_as_y_type = make_shared<op::Convert>(make_shared<op::Not>(p), y.get_element_type());
-
-    adjoints.add_delta(x, delta * p_as_x_type);
-    adjoints.add_delta(y, delta * not_p_as_y_type);
-}
-
-namespace
-{
-    template <element::Type_t ET>
-    bool evaluate(const HostTensorPtr& arg0,
-                  const HostTensorPtr& arg1,
-                  const HostTensorPtr& arg2,
-                  const HostTensorPtr& out,
-                  const op::AutoBroadcastSpec& broadcast_spec)
-    {
-        runtime::reference::select(arg0->get_data_ptr<element::Type_t::boolean>(),
-                                   arg1->get_data_ptr<ET>(),
-                                   arg2->get_data_ptr<ET>(),
-                                   out->get_data_ptr<ET>(),
-                                   arg0->get_shape(),
-                                   arg1->get_shape(),
-                                   arg2->get_shape(),
-                                   broadcast_spec);
-        return true;
-    }
-
-    bool evaluate_select(const HostTensorPtr& arg0,
-                         const HostTensorPtr& arg1,
-                         const HostTensorPtr& arg2,
-                         const HostTensorPtr& out,
-                         const op::AutoBroadcastSpec& broadcast_spec)
-    {
-        bool rc = true;
-        out->set_shape(arg0->get_shape());
-        out->set_element_type(arg1->get_element_type()); // assume that arg1 and arg2 are already
-                                                         // validation and consistent
-        switch (arg1->get_element_type())
-        {
-            TYPE_CASE(i8)(arg0, arg1, arg2, out, broadcast_spec);
-            break;
-            TYPE_CASE(i16)(arg0, arg1, arg2, out, broadcast_spec);
-            break;
-            TYPE_CASE(i32)(arg0, arg1, arg2, out, broadcast_spec);
-            break;
-            TYPE_CASE(i64)(arg0, arg1, arg2, out, broadcast_spec);
-            break;
-            TYPE_CASE(u8)(arg0, arg1, arg2, out, broadcast_spec);
-            break;
-            TYPE_CASE(u16)(arg0, arg1, arg2, out, broadcast_spec);
-            break;
-            TYPE_CASE(u32)(arg0, arg1, arg2, out, broadcast_spec);
-            break;
-            TYPE_CASE(u64)(arg0, arg1, arg2, out, broadcast_spec);
-            break;
-            TYPE_CASE(bf16)(arg0, arg1, arg2, out, broadcast_spec);
-            break;
-            TYPE_CASE(f16)(arg0, arg1, arg2, out, broadcast_spec);
-            break;
-            TYPE_CASE(f32)(arg0, arg1, arg2, out, broadcast_spec);
-            break;
-            TYPE_CASE(f64)(arg0, arg1, arg2, out, broadcast_spec);
-            break;
-        default: rc = false; break;
-        }
-        return rc;
-    }
-}
-
-bool op::v1::Select::evaluate(const HostTensorVector& outputs, const HostTensorVector& inputs)
-{
-    return evaluate_select(inputs[0], inputs[1], inputs[2], outputs[0], get_autob());
-=======
->>>>>>> 8f74cf65
 }