--- conflicted
+++ resolved
@@ -42,14 +42,8 @@
             class NGRAPH_API FakeQuantize : public ngraph::op::util::FusedOp
             {
             public:
-<<<<<<< HEAD
-                RTTI_DECLARATION;
-                // static constexpr NodeTypeInfo type_info{"FakeQuantize", 0};
-                // const NodeTypeInfo& get_type_info() const override { return type_info; }
-=======
                 NGRAPH_RTTI_DECLARATION;
 
->>>>>>> 8f74cf65
                 FakeQuantize() = default;
                 ///
                 /// \brief      Constructs a FakeQuantize operation node.
