--- conflicted
+++ resolved
@@ -37,12 +37,7 @@
 using namespace std;
 using namespace ngraph;
 
-<<<<<<< HEAD
-// constexpr NodeTypeInfo op::FakeQuantize::type_info;
-RTTI_DEFINITION("FakeQuantize", op::v0::FakeQuantize, Node, 0);
-=======
 NGRAPH_RTTI_DEFINITION(op::FakeQuantize, "FakeQuantize", 0);
->>>>>>> 8f74cf65
 
 op::FakeQuantize::FakeQuantize(const Output<Node>& data,
                                const Output<Node>& input_low,
